"""Knowledge Item implementation of the DSMS"""

import logging
import warnings
from datetime import datetime
from enum import Enum
from typing import TYPE_CHECKING, Any, Dict, List, Optional, Union
from urllib.parse import urljoin
from uuid import UUID, uuid4

import pandas as pd
from rdflib import Graph

from pydantic import (  # isort:skip
    BaseModel,
    AliasChoices,
    ConfigDict,
    Field,
    ValidationInfo,
    field_validator,
    field_serializer,
)

from dsms.core.logging import handler  # isort:skip

from dsms.core.session import Session  # isort:skip

from dsms.knowledge.properties import (  # isort:skip
    Affiliation,
    Annotation,
    AnnotationList,
    App,
    AppList,
    Avatar,
    Attachment,
    AttachmentList,
    Author,
    ContactInfo,
    ExternalLink,
    DataFrameContainer,
    Column,
    LinkedKItem,
    LinkedKItemsList,
    Summary,
    UserGroup,
)

from dsms.knowledge.ktype import KType  # isort:skip

from dsms.knowledge.utils import (  # isort:skip
    _slugify,
    _inspect_dataframe,
    _make_annotation_schema,
    _refresh_kitem,
    _transform_custom_properties_schema,
    print_model,
    _map_data_type_to_widget,
)

from dsms.knowledge.sparql_interface.utils import _get_subgraph  # isort:skip

from dsms.knowledge.webform import (  # isort:skip
    Entry,
    Input,
    KItemCustomPropertiesModel,
    KnowledgeItemReference,
    WebformSelectOption,
    WebformSelectOptionEntry,
    Widget,
)

if TYPE_CHECKING:
    from dsms.core.dsms import DSMS

logger = logging.getLogger(__name__)
logger.addHandler(handler)
logger.propagate = False

DATETIME_FRMT = "%Y-%m-%dT%H:%M:%S.%f"


class KItem(BaseModel):
    """
    Knowledge Item of the DSMS.

    Attributes:
        name (str):
            Human readable name of the KContext.dsms.
        id (Optional[UUID]):
            ID of the KItem. Defaults to a new UUID if not provided.
        ktype_id (Union[Enum, str]):
            Type ID of the KItem.
        slug (Optional[str]):
            Slug of the KContext.dsms. Minimum length: 4.
        annotations (List[Annotation]):
            Annotations of the KItem.
        attachments (List[Union[Attachment, str]]):
            File attachments of the DSMS.
        linked_kitems (List[Union[LinkedKItem, "KItem"]]):
            KItems linked to the current KItem.
        affiliations (List[Affiliation]):
            Affiliations related to a KItem.
        authors (List[Union[Author, str]]):
            Authorship of the KItem.
        avatar_exists (Optional[bool]):
            Whether the KItem holds an avatar or not.
        contacts (List[ContactInfo]):
            Contact information related to the KItem.
        created_at (Optional[Union[str, datetime]]):
            Time and date when the KItem was created.
        updated_at (Optional[Union[str, datetime]]):
            Time and date when the KItem was updated.
        external_links (List[ExternalLink]):
            External links related to the KItem.
        apps (List[App]): Apps related to the KItem.
        summary (Optional[Union[str, Summary]]):
            Human readable summary text of the KItem.
        user_groups (List[UserGroup]):
                User groups able to access the KItem.
        custom_properties (Optional[Any]):
            Custom properties associated with the KItem.
        dataframe (Optional[Union[List[Column], pd.DataFrame, Dict[str, Union[List, Dict]]]]):
            DataFrame interface.
    """

    # public

    name: str = Field(
        ..., description="Human readable name of the KItem", max_length=300
    )
    id: Optional[UUID] = Field(
        default_factory=uuid4,
        description="ID of the KItem",
    )
    ktype_id: Union[Enum, str] = Field(..., description="Type ID of the KItem")
    ktype: Optional[Union[Enum, KType]] = Field(
        None, description="KType of the KItem", exclude=True
    )
    slug: Optional[str] = Field(
        None,
        description="Slug of the KItem",
        min_length=4,
        max_length=1000,
    )
    annotations: List[Union[str, Annotation]] = Field(
        [], description="Annotations of the KItem"
    )
    attachments: List[Union[Attachment, str]] = Field(
        [],
        description="File attachements of the DSMS",
    )
    linked_kitems: List[Union[LinkedKItem, "KItem"]] = Field(
        [],
        description="KItems linked to the current KItem.",
    )
    affiliations: List[Affiliation] = Field(
        [],
        description="Affiliations related to a KItem.",
    )
    authors: List[Union[Author, str]] = Field(
        [], description="Authorship of the KItem."
    )
    avatar_exists: Optional[bool] = Field(
        False, description="Whether the KItem holds an avatar or not."
    )
    contacts: List[ContactInfo] = Field(
        [],
        description="Whether the KItem holds any contact information.",
    )
    created_at: Optional[Union[str, datetime]] = Field(
        None, description="Time and date when the KItem was created."
    )
    updated_at: Optional[Union[str, datetime]] = Field(
        None, description="Time and date when the KItem was updated."
    )
    external_links: List[ExternalLink] = Field(
        [],
        description="External links related to the KItem",
    )
    apps: List[App] = Field(
        [],
        description="Apps related to the KItem.",
        alias=AliasChoices("kitem_apps", "apps"),
    )
    summary: Optional[Union[str, Summary]] = Field(
        None, description="Human readable summary text of the KItem."
    )
    user_groups: List[UserGroup] = Field(
        [],
        description="User groups able to access the KItem.",
    )
    custom_properties: Optional[Union[KItemCustomPropertiesModel]] = Field(
        None, description="Custom properties associated to the KItem"
    )

    dataframe: Optional[
        Union[List[Column], pd.DataFrame, Dict[str, Union[List, Dict]]]
    ] = Field(None, description="DataFrame interface.")

    rdf_exists: bool = Field(
        False, description="Whether the KItem holds an RDF Graph or not."
    )

    avatar: Optional[Avatar] = Field(
        default_factory=Avatar, description="KItem avatar interface"
    )

    model_config = ConfigDict(
        validate_assignment=True,
        validate_default=True,
        exclude={"ktype", "avatar"},
        arbitrary_types_allowed=True,
    )

    def __init__(self, **kwargs: "Any") -> None:
        """Initialize the KItem"""

        logger.debug("Initialize KItem with model data: %s", kwargs)

        # set dsms instance if not already done
        if not self.dsms:
            raise ValueError(
                "DSMS instance not set. Please call DSMS() before initializing a KItem."
            )

        # initialize the kitem
        super().__init__(**kwargs)

        if str(self.id) not in self.dsms.session.kitems:
            self.dsms.session.kitems[str(self.id)] = self

        logger.debug("KItem initialization successful.")

    def __str__(self) -> str:
        """Pretty print the kitem fields"""
        return print_model(
            self, "kitem", exclude_extra=self.dsms.config.hide_properties
        )

    def __repr__(self) -> str:
        """Pretty print the kitem Fields"""
        return str(self)

    def __hash__(self) -> int:
        return hash(str(self))

    @field_validator("annotations", mode="before")
    @classmethod
    def validate_annotations_before(
        cls, value: List[Union[str, Annotation]]
    ) -> List[Annotation]:
        """Validate annotations Field"""
        return [
            Annotation(**_make_annotation_schema(annotation))
            if isinstance(annotation, str)
            else annotation
            for annotation in value
        ]

    @field_validator("annotations", mode="after")
    @classmethod
    def validate_annotations_after(
        cls, value: List[Annotation]
    ) -> AnnotationList:
        """Validate annotations Field"""
        return AnnotationList(value)

    @field_validator("attachments", mode="before")
    @classmethod
    def validate_attachments_before(
        cls, value: List[Union[str, Attachment]]
    ) -> List[Attachment]:
        """Validate attachments Field"""
        return [
            Attachment(name=attachment)
            if isinstance(attachment, str)
            else attachment
            for attachment in value
        ]

    @field_validator("attachments", mode="after")
    @classmethod
    def validate_attachments_after(
        cls, value: List[Attachment], info: ValidationInfo
    ) -> AttachmentList:
        """Validate attachments Field"""
        kitem_id = info.data["id"]
        if value:
            for attachment in value:
                attachment.id = kitem_id
        return AttachmentList(value)

    @field_validator("apps", mode="after")
    @classmethod
    def validate_apps(cls, value: List[App], info: ValidationInfo) -> AppList:
        """Validate apps Field"""
        kitem_id = info.data["id"]
        if value:
            for app in value:
                app.id = kitem_id
        return AppList(value)

    @field_validator("linked_kitems", mode="before")
    @classmethod
    def validate_linked_kitems_list(
        cls,
        value: "List[Union[LinkedKItem, KItem]]",
    ) -> List[LinkedKItem]:
        """Validate each single kitem to be linked"""
        linked_kitems = []
        logger.debug("Found KItem to link: %s", value)
        for item in value:
            if isinstance(item, dict):
                item = LinkedKItem(**item)
            elif isinstance(item, BaseModel):
                item = LinkedKItem(**item.model_dump())
            else:
                raise TypeError(
                    "Expected either a LinkedKItem or a KItem to be linked."
                )
            linked_kitems.append(item)
        return linked_kitems

    @field_validator("linked_kitems", mode="after")
    @classmethod
    def validate_linked_kitems(
        cls,
        value: List[LinkedKItem],
    ) -> LinkedKItemsList:
        """Validate the list out of linked KItems"""
        return LinkedKItemsList(value)

    @field_validator("created_at")
    @classmethod
    def validate_created(cls, value: str) -> Any:
        """Convert the str for `created_at` in to a `datetime`-object"""

        if isinstance(value, str):
            value = datetime.strptime(value, DATETIME_FRMT)
        return value

    @field_validator("updated_at")
    @classmethod
    def validate_updated(cls, value: str) -> Any:
        """Convert the str for `created_at` in to a `datetime`-object"""

        if isinstance(value, str):
            value = datetime.strptime(value, DATETIME_FRMT)
        return value

    @field_validator("ktype_id")
    @classmethod
    def validate_ktype_id(cls, value: Union[str, Enum]) -> KType:
        """Validate the ktype id of the KItem"""

        if isinstance(value, str):
            ktype = Session.ktypes.get(value)
            if not ktype:
                raise TypeError(
                    f"KType for `ktype_id={value}` does not exist."
                )
            value = ktype
        if not hasattr(value, "id"):
            raise TypeError(
                "Not a valid KType. Provided Enum does not have an `id`."
            )

        return value.id

    @field_validator("ktype")
    @classmethod
    def validate_ktype(
        cls, value: Optional[Union[KType, Enum]], info: ValidationInfo
    ) -> KType:
        """Validate the ktype of the KItem"""

        ktype_id = info.data.get("ktype_id")

        if not value:
            value = Session.ktypes.get(ktype_id)
            if not value:
                raise TypeError(
                    f"KType for `ktype_id={ktype_id}` does not exist."
                )
        if not hasattr(value, "id"):
            raise TypeError(
                "Not a valid KType. Provided Enum does not have an `id`."
            )

        if value.id != ktype_id:
            raise TypeError(
                f"KType for `ktype_id={ktype_id}` does not match "
                f"the provided `ktype`."
            )

        return value

    @field_validator("slug")
    @classmethod
    def validate_slug(cls, value: str, info: ValidationInfo) -> str:
        """Validate slug"""

        kitem_id = info.data["id"]
        name = info.data["name"]

        if not value:
            value = _slugify(name)
            if len(value) < 4:
                raise ValueError(
                    "Slug length must have a minimum length of 4."
                )
            if Session.dsms.config.individual_slugs:
                value += f"-{str(kitem_id).split('-', maxsplit=1)[0]}"
        return value

    @field_validator("summary")
    @classmethod
    def validate_summary(cls, value: Union[str, Summary]) -> Summary:
        """Check whether the summary is a string or the dedicated model"""
        if isinstance(value, str):
            value = Summary(text=value)
        return value

    @field_validator("dataframe")
    @classmethod
    def validate_dataframe(
        cls,
        value: Optional[
            Union[List[Column], pd.DataFrame, Dict[str, Dict[Any, Any]]]
        ],  # pylint: disable=unused-argument
        info: ValidationInfo,
    ) -> DataFrameContainer:
        """Get DataFrame container if it exists."""
        kitem_id = info.data.get("id")
        if isinstance(value, (pd.DataFrame, dict)):
            if isinstance(value, pd.DataFrame):
                dataframe = value.copy(deep=True)
            else:
                dataframe = pd.DataFrame.from_dict(value)
        else:
            columns = _inspect_dataframe(Session.dsms, kitem_id)
            logger.debug("Found columns: %s", columns)
            if columns:
                dataframe = DataFrameContainer(
                    [Column(id=kitem_id, **column) for column in columns]
                )
            else:
                dataframe = None
        return dataframe

    @field_validator("custom_properties", mode="before")
    @classmethod
    def validate_custom_properties(
        cls,
        value: Optional[Union[KItemCustomPropertiesModel, Dict[str, Any]]],
        info: ValidationInfo,
    ) -> "Optional[KItemCustomPropertiesModel]":
        """Validate custom properties"""

        kitem_id = info.data["id"]
        ktype = info.data["ktype"]

        logger.debug("Received custom properties: %s", value)

        if isinstance(value, dict):
            logger.debug(
                "Converting custom properties to KItemCustomPropertiesModel"
            )
            value = value.get("content") or value
            if not isinstance(value, dict):
                raise TypeError(
                    "Custom properties must be either a dictionary or a "
                    "KItemCustomPropertiesModel. Not a "
                    f"{type(value)}: {value}"
                )
            if not value.get("sections"):
                warnings.warn(
                    """A flat dictionary was provided for custom properties.
                    Will be transformed into `KItemCustomPropertiesModel`."""
                )
                value = _transform_custom_properties_schema(
                    value, ktype.webform
                )
            value = KItemCustomPropertiesModel(**value)
        elif not isinstance(value, (KItemCustomPropertiesModel, type(None))):
            raise TypeError(
                "Custom properties must be either a dictionary or a "
                "KItemCustomPropertiesModel. Not a "
                f"{type(value)}: {value}"
<<<<<<< HEAD
            )
        if value:
            if len(value.sections) == 0:
                warnings.warn(
                    "No sections were found in the custom properties. "
                    "Will be set to None."
                )
                value = None
            for section in value.sections:
                for entry in section.entries:
                    entry.kitem_id = kitem_id
                    cls.validate_custom_property_entry(entry, ktype)
        return value

    @classmethod
    def validate_custom_property_entry(
        cls, entry: "Entry", ktype: "KType"
    ) -> "Entry":
        """
        Validate the custom property entries within a KItem.

        This method checks if the entry's configuration aligns with the defined
        webform specification for the corresponding knowledge type. It validates
        the entry type, default values, select options, and ensures the value
        conforms to the specified data type and constraints. Warnings or errors
        are raised if discrepancies are found, such as missing input specifications,
        invalid data types, or required values not being set.

        Args:
            entry (Entry): The custom property entry to validate.

        Returns:
            Entry: The validated entry with updated type and value information.

        Raises:
            ValueError: If the entry's configuration does not match the webform
                        specification or if the entry's value is invalid.
        """

        spec: "List[Input]" = []
        if ktype.webform:  # pylint: disable=no-member
            for section in ktype.webform.sections:  # pylint: disable=no-member
                for inp in section.inputs:
                    if inp.id == entry.id:
                        spec.append(inp)

        logger.debug("Entry label: %s", entry.label)
        logger.debug("Entry value: %s", entry.value)

        # in this case we assume that a webform was defined for
        # the knowledge type for this specific entry
        if spec:
            logger.debug("Found input spec for entry: %s", entry.label)
            if len(spec) == 0:
                raise ValueError(
                    f"Could not find input spec for entry {entry.label}"
                )
            if len(spec) > 1:
                raise ValueError(
                    f"Found multiple input specs for entry {entry.label}"
                )
            spec = spec.pop()
            entry.type = spec.widget
            default_value = spec.value
            select_options = spec.select_options
            range_options = spec.range_options
            knowledge_type = spec.knowledge_type
            if range_options:
                is_list = range_options.range
            else:
                is_list = False
            dtype = None
            logger.debug("Widget type from spec: %s", entry.type)
        # in this case we assume that a webform was not defined
        # but the user explicitly set the widget type
        # this might be e.g. the case when a kitem without a webform
        # is pulled from the remote backend
        elif entry.type and not spec:
            logger.debug("Did not find input spec for entry: %s", entry.label)
            logger.debug("Using user-provided widget type: %s", entry.type)
            default_value = None
            select_options = []
            knowledge_type = None
            is_list = None
            dtype = None
        # in this case we assume that a webform was not defined
        # and the user did not explicitly set the widget type
        # this might be e.g. the case when a new kitem is instanciated
        # in the session by a flat dict (e.g. {"foo": "bar"})
        else:
            logger.debug("Did not find input spec for entry: %s", entry.label)
            entry.type, is_list, dtype = _map_data_type_to_widget(entry.value)
            logger.debug("Guessed widget type: %s", entry.type)
            default_value = None
            knowledge_type = None
            select_options = []

        logger.debug("Entry is_list: %s", is_list)
        if dtype:
            logger.debug("Guessed data type: %s", dtype)

        choices = {
            choice.label: choice.model_dump() for choice in select_options
        } or None
        logger.debug("Entry choices: %s", choices)

        # if the widget not is guessed from the data type,
        # check if widget is mapped to the correct data type
        if not dtype:
            logger.debug("Guessing data type from widget type")
            if entry.type in (
                Widget.TEXT.value,
                Widget.FILE.value,
                Widget.TEXTAREA.value,
            ):
                dtype = str
            elif entry.type in (Widget.NUMBER.value, Widget.SLIDER.value):
                dtype = (int, float)
            elif entry.type == Widget.CHECKBOX.value:
                dtype = bool
            elif entry.type in (
                Widget.SELECT.value,
                Widget.RADIO.value,
                Widget.MULTI_SELECT.value,
            ):
                if entry.type == Widget.MULTI_SELECT.value:
                    is_list = True
                dtype = WebformSelectOption
            elif entry.type == Widget.KNOWLEDGE_ITEM.value:
                dtype = (type(cls), KnowledgeItemReference, dict)
                is_list = True
            else:
                raise ValueError(
                    f"Widget type is not mapped to a data type: {entry.type}"
                )

            logger.debug("Guessed data type: %s", dtype)

        # check if value is set
        if entry.value is None and default_value is not None:
            logger.debug(
                "Value is not set, setting default value: %s", default_value
            )
            entry.value = default_value

        # check whether strict validation is enabled
        if Session.dsms.config.strict_validation:
            # special case for webform select options
            if (
                entry.type
                in (
                    Widget.SELECT.value,
                    Widget.RADIO.value,
                    Widget.MULTI_SELECT.value,
                )
                and entry.value is not None
            ):
                error_message = (
                    """Value `{}` is not a valid select option.
                Valid options are: """
                    + str(list(choices.keys()))
                    + "\n"
                )
                if not select_options:
                    raise ValueError(
                        f"Widget of type `{entry.type}` does not have select options."
                    )
                if isinstance(entry.value, str):
                    if entry.value not in choices:
                        raise ValueError(error_message.format(entry.value))
                    entry.value = WebformSelectOptionEntry(
                        **choices[entry.value], value=entry.value
                    )
                elif isinstance(entry.value, dict):
                    entry.value = WebformSelectOptionEntry(**entry.value)
                    if entry.value.label not in choices:
                        raise ValueError(
                            error_message.format(entry.value.label)
                        )

                elif isinstance(entry.value, list):
                    chosen = []
                    is_updated = False
                    for val in entry.value:
                        if isinstance(val, str):
                            if val not in choices:
                                raise ValueError(error_message.format(val))
                            val = WebformSelectOptionEntry(
                                **choices[val], value=val
                            )
                            is_updated = True
                        elif isinstance(val, dict):
                            val = WebformSelectOptionEntry(**val)
                            is_updated = True
                            if val.label not in choices:
                                raise ValueError(
                                    error_message.format(val.label)
                                )
                        elif not isinstance(val, WebformSelectOptionEntry):
                            raise ValueError(error_message.format(val))
                        chosen.append(val)
                    if is_updated:
                        entry.value = chosen
                elif not isinstance(entry.value, WebformSelectOptionEntry):
                    raise ValueError(error_message.format(entry.value))
                logger.debug("Value is set to: %s", entry.value)

            # check if value is of correct type
            error_message = "Value of type {} is invalid."
            if is_list is True:
                error_message += f"""
                Widget of type ´{entry.type}` is requiring a value of type:
                `List[{dtype}]`.
                """
                if entry.value is not None:
                    if not isinstance(entry.value, list):
                        raise ValueError(
                            error_message.format(type(entry.value), dtype)
                        )
                    for val in entry.value:
                        if not isinstance(val, dtype):
                            raise ValueError(
                                error_message.format(type(val), dtype)
                            )
            elif is_list is False:
                error_message += f"""
                Widget of type ´{entry.type}` is requiring a value of type:
                `{dtype}`."""
                if entry.value is not None and not isinstance(
                    entry.value, dtype
                ):
                    raise ValueError(
                        error_message.format(type(entry.value), dtype)
                    )
            else:
                warnings.warn(
                    f"No webform was defined for entry `{entry.label}`. "
                    "Cannot check if value is of correct type."
                )

            # check if value is required
            logger.debug("Checking if value is required")
            if (
                entry.value is None
                and default_value is None
                and entry.required
            ):
                raise ValueError(f"Value for entry {entry.label} is required")

            # special case for knowledge item
            if (
                entry.value is not None
                and entry.type == Widget.KNOWLEDGE_ITEM.value
            ):
                logger.debug("Checking if value is a valid knowledge item")
                kitems = []
                is_updated = False
                if not isinstance(entry.value, list):
                    raise ValueError(
                        f"""Value for entry `{entry.label}` for widget of type `knowledge item`
                        is not a list. Got {type(entry.value)}."""
                    )
                for val in entry.value:
                    if isinstance(val, dict):
                        val = KnowledgeItemReference(**val)
                        is_updated = True
                    if not isinstance(val, KnowledgeItemReference):
                        val = KnowledgeItemReference(
                            id=val.id,
                            name=val.name,
                            ktype_id=val.ktype_id,
                            slug=val.slug,
                        )
                        is_updated = True
                    if (
                        knowledge_type is not None
                        and val.ktype_id not in knowledge_type
                    ):
                        raise ValueError(
                            f"Knowledge item `{val.name}` is not of type {knowledge_type}."
                        )
                    kitems.append(val)
                if is_updated:
                    entry.value = kitems
        else:
            warnings.warn(
                """
                Strict validation is disabled.
                Will not strictly type check the custom properties.
                This also will take place when values are re-assigned.
                """
            )
=======
            )
        if value:
            if len(value.sections) == 0:
                warnings.warn(
                    "No sections were found in the custom properties. "
                    "Will be set to None."
                )
                value = None
            for section in value.sections:
                for entry in section.entries:
                    entry.kitem_id = kitem_id
                    cls.validate_custom_property_entry(entry, ktype)
        return value

    @classmethod
    def validate_custom_property_entry(
        cls, entry: "Entry", ktype: "KType"
    ) -> "Entry":
        """
        Validate the custom property entries within a KItem.

        This method checks if the entry's configuration aligns with the defined
        webform specification for the corresponding knowledge type. It validates
        the entry type, default values, select options, and ensures the value
        conforms to the specified data type and constraints. Warnings or errors
        are raised if discrepancies are found, such as missing input specifications,
        invalid data types, or required values not being set.

        Args:
            entry (Entry): The custom property entry to validate.

        Returns:
            Entry: The validated entry with updated type and value information.

        Raises:
            ValueError: If the entry's configuration does not match the webform
                        specification or if the entry's value is invalid.
        """

        spec: "List[Input]" = []
        if ktype.webform:  # pylint: disable=no-member
            for section in ktype.webform.sections:  # pylint: disable=no-member
                for inp in section.inputs:
                    if inp.id == entry.id:
                        spec.append(inp)

        logger.debug("Entry label: %s", entry.label)
        logger.debug("Entry value: %s", entry.value)

        # in this case we assume that a webform was defined for
        # the knowledge type for this specific entry
        if spec:
            logger.debug("Found input spec for entry: %s", entry.label)
            if len(spec) == 0:
                raise ValueError(
                    f"Could not find input spec for entry {entry.label}"
                )
            if len(spec) > 1:
                raise ValueError(
                    f"Found multiple input specs for entry {entry.label}"
                )
            spec = spec.pop()
            entry.type = spec.widget
            default_value = spec.value
            select_options = spec.select_options
            range_options = spec.range_options
            knowledge_type = spec.knowledge_type
            if range_options:
                is_list = range_options.range
            else:
                is_list = False
            dtype = None
            logger.debug("Widget type from spec: %s", entry.type)
        # in this case we assume that a webform was not defined
        # but the user explicitly set the widget type
        # this might be e.g. the case when a kitem without a webform
        # is pulled from the remote backend
        elif entry.type and not spec:
            logger.debug("Did not find input spec for entry: %s", entry.label)
            logger.debug("Using user-provided widget type: %s", entry.type)
            default_value = None
            select_options = []
            knowledge_type = None
            is_list = None
            dtype = None
        # in this case we assume that a webform was not defined
        # and the user did not explicitly set the widget type
        # this might be e.g. the case when a new kitem is instanciated
        # in the session by a flat dict (e.g. {"foo": "bar"})
        else:
            logger.debug("Did not find input spec for entry: %s", entry.label)
            entry.type, is_list, dtype = _map_data_type_to_widget(entry.value)
            logger.debug("Guessed widget type: %s", entry.type)
            default_value = None
            knowledge_type = None
            select_options = []

        logger.debug("Entry is_list: %s", is_list)
        if dtype:
            logger.debug("Guessed data type: %s", dtype)

        choices = {
            choice.label: choice.model_dump() for choice in select_options
        } or None
        logger.debug("Entry choices: %s", choices)

        # if the widget not is guessed from the data type,
        # check if widget is mapped to the correct data type
        if not dtype:
            logger.debug("Guessing data type from widget type")
            if entry.type in (
                Widget.TEXT.value,
                Widget.FILE.value,
                Widget.TEXTAREA.value,
            ):
                dtype = str
            elif entry.type in (Widget.NUMBER.value, Widget.SLIDER.value):
                dtype = (int, float)
            elif entry.type == Widget.CHECKBOX.value:
                dtype = bool
            elif entry.type in (
                Widget.SELECT.value,
                Widget.RADIO.value,
                Widget.MULTI_SELECT.value,
            ):
                if entry.type == Widget.MULTI_SELECT.value:
                    is_list = True
                dtype = WebformSelectOption
            elif entry.type == Widget.KNOWLEDGE_ITEM.value:
                dtype = (type(cls), KnowledgeItemReference, dict)
                is_list = True
            else:
                raise ValueError(
                    f"Widget type is not mapped to a data type: {entry.type}"
                )

            logger.debug("Guessed data type: %s", dtype)

        # check if value is set
        if entry.value is None and default_value is not None:
            logger.debug(
                "Value is not set, setting default value: %s", default_value
            )
            entry.value = default_value

        # check whether strict validation is enabled
        if Session.dsms.config.strict_validation:
            # special case for webform select options
            if (
                entry.type
                in (
                    Widget.SELECT.value,
                    Widget.RADIO.value,
                    Widget.MULTI_SELECT.value,
                )
                and entry.value is not None
            ):
                error_message = (
                    """Value `{}` is not a valid select option.
                Valid options are: """
                    + str(list(choices.keys()))
                    + "\n"
                )
                if not select_options:
                    raise ValueError(
                        f"Widget of type `{entry.type}` does not have select options."
                    )
                if isinstance(entry.value, str):
                    if entry.value not in choices:
                        raise ValueError(error_message.format(entry.value))
                    entry.value = WebformSelectOptionEntry(
                        **choices[entry.value], value=entry.value
                    )
                elif isinstance(entry.value, dict):
                    entry.value = WebformSelectOptionEntry(**entry.value)
                    if entry.value.label not in choices:
                        raise ValueError(
                            error_message.format(entry.value.label)
                        )

                elif isinstance(entry.value, list):
                    chosen = []
                    is_updated = False
                    for val in entry.value:
                        if isinstance(val, str):
                            if val not in choices:
                                raise ValueError(error_message.format(val))
                            val = WebformSelectOptionEntry(
                                **choices[val], value=val
                            )
                            is_updated = True
                        elif isinstance(val, dict):
                            val = WebformSelectOptionEntry(**val)
                            is_updated = True
                            if val.label not in choices:
                                raise ValueError(
                                    error_message.format(val.label)
                                )
                        elif not isinstance(val, WebformSelectOptionEntry):
                            raise ValueError(error_message.format(val))
                        chosen.append(val)
                    if is_updated:
                        entry.value = chosen
                elif not isinstance(entry.value, WebformSelectOptionEntry):
                    raise ValueError(error_message.format(entry.value))
                logger.debug("Value is set to: %s", entry.value)

            # check if value is of correct type
            error_message = "Value of type {} is invalid."
            if is_list is True:
                error_message += f"""
                Widget of type ´{entry.type}` is requiring a value of type:
                `List[{dtype}]`.
                """
                if entry.value is not None:
                    if not isinstance(entry.value, list):
                        raise ValueError(
                            error_message.format(type(entry.value), dtype)
                        )
                    for val in entry.value:
                        if not isinstance(val, dtype):
                            raise ValueError(
                                error_message.format(type(val), dtype)
                            )
            elif is_list is False:
                error_message += f"""
                Widget of type ´{entry.type}` is requiring a value of type:
                `{dtype}`."""
                if entry.value is not None and not isinstance(
                    entry.value, dtype
                ):
                    raise ValueError(
                        error_message.format(type(entry.value), dtype)
                    )
            else:
                warnings.warn(
                    f"No webform was defined for entry `{entry.label}`. "
                    "Cannot check if value is of correct type."
                )

            # check if value is required
            logger.debug("Checking if value is required")
            if (
                entry.value is None
                and default_value is None
                and entry.required
            ):
                raise ValueError(f"Value for entry {entry.label} is required")

            # special case for knowledge item
            if (
                entry.value is not None
                and entry.type == Widget.KNOWLEDGE_ITEM.value
            ):
                logger.debug("Checking if value is a valid knowledge item")
                kitems = []
                is_updated = False
                if not isinstance(entry.value, list):
                    raise ValueError(
                        f"""Value for entry `{entry.label}` for widget of type `knowledge item`
                        is not a list. Got {type(entry.value)}."""
                    )
                for val in entry.value:
                    if isinstance(val, dict):
                        val = KnowledgeItemReference(**val)
                        is_updated = True
                    if not isinstance(val, KnowledgeItemReference):
                        val = KnowledgeItemReference(
                            id=val.id,
                            name=val.name,
                            ktype_id=val.ktype_id,
                            slug=val.slug,
                        )
                        is_updated = True
                    if (
                        knowledge_type is not None
                        and val.ktype_id not in knowledge_type
                    ):
                        raise ValueError(
                            f"Knowledge item `{val.name}` is not of type {knowledge_type}."
                        )
                    kitems.append(val)
                if is_updated:
                    entry.value = kitems
        else:
            warnings.warn(
                """
                Strict validation is disabled.
                Will not strictly type check the custom properties.
                This also will take place when values are re-assigned.
                """
            )
>>>>>>> 9ae416e7

        return entry

    @field_serializer("custom_properties")
    def _serialize_custom_properties(
        self, custom_properties: Optional[Any]
    ) -> Dict[str, Any]:
        if custom_properties is not None:
            serialized = {
                "content": custom_properties.model_dump(by_alias=True)
            }
        else:
            serialized = None
        return serialized

    @property
    def dsms(self) -> "DSMS":
        """DSMS session getter"""
        return self.session.dsms

    @property
    def subgraph(self) -> Optional[Graph]:
        """Getter for Subgraph"""
        return _get_subgraph(
            self.dsms, self.id, self.dsms.config.kitem_repo, is_kitem_id=True
        )

    @property
    def session(self) -> "Session":
        """Getter for Session"""
        return Session

    @property
    def url(self) -> str:
        """URL of the KItem"""
        return urljoin(
            str(self.session.dsms.config.host_url),
            f"knowledge/{self.ktype_id}/{self.slug}",
        )

    def is_a(self, to_be_compared: KType) -> bool:
        """Check the KType of the KItem"""
        return self.ktype.id == to_be_compared.id  # pylint: disable=no-member

    def refresh(self) -> None:
        """Refresh the KItem"""
        _refresh_kitem(self)<|MERGE_RESOLUTION|>--- conflicted
+++ resolved
@@ -487,7 +487,6 @@
                 "Custom properties must be either a dictionary or a "
                 "KItemCustomPropertiesModel. Not a "
                 f"{type(value)}: {value}"
-<<<<<<< HEAD
             )
         if value:
             if len(value.sections) == 0:
@@ -780,300 +779,6 @@
                 This also will take place when values are re-assigned.
                 """
             )
-=======
-            )
-        if value:
-            if len(value.sections) == 0:
-                warnings.warn(
-                    "No sections were found in the custom properties. "
-                    "Will be set to None."
-                )
-                value = None
-            for section in value.sections:
-                for entry in section.entries:
-                    entry.kitem_id = kitem_id
-                    cls.validate_custom_property_entry(entry, ktype)
-        return value
-
-    @classmethod
-    def validate_custom_property_entry(
-        cls, entry: "Entry", ktype: "KType"
-    ) -> "Entry":
-        """
-        Validate the custom property entries within a KItem.
-
-        This method checks if the entry's configuration aligns with the defined
-        webform specification for the corresponding knowledge type. It validates
-        the entry type, default values, select options, and ensures the value
-        conforms to the specified data type and constraints. Warnings or errors
-        are raised if discrepancies are found, such as missing input specifications,
-        invalid data types, or required values not being set.
-
-        Args:
-            entry (Entry): The custom property entry to validate.
-
-        Returns:
-            Entry: The validated entry with updated type and value information.
-
-        Raises:
-            ValueError: If the entry's configuration does not match the webform
-                        specification or if the entry's value is invalid.
-        """
-
-        spec: "List[Input]" = []
-        if ktype.webform:  # pylint: disable=no-member
-            for section in ktype.webform.sections:  # pylint: disable=no-member
-                for inp in section.inputs:
-                    if inp.id == entry.id:
-                        spec.append(inp)
-
-        logger.debug("Entry label: %s", entry.label)
-        logger.debug("Entry value: %s", entry.value)
-
-        # in this case we assume that a webform was defined for
-        # the knowledge type for this specific entry
-        if spec:
-            logger.debug("Found input spec for entry: %s", entry.label)
-            if len(spec) == 0:
-                raise ValueError(
-                    f"Could not find input spec for entry {entry.label}"
-                )
-            if len(spec) > 1:
-                raise ValueError(
-                    f"Found multiple input specs for entry {entry.label}"
-                )
-            spec = spec.pop()
-            entry.type = spec.widget
-            default_value = spec.value
-            select_options = spec.select_options
-            range_options = spec.range_options
-            knowledge_type = spec.knowledge_type
-            if range_options:
-                is_list = range_options.range
-            else:
-                is_list = False
-            dtype = None
-            logger.debug("Widget type from spec: %s", entry.type)
-        # in this case we assume that a webform was not defined
-        # but the user explicitly set the widget type
-        # this might be e.g. the case when a kitem without a webform
-        # is pulled from the remote backend
-        elif entry.type and not spec:
-            logger.debug("Did not find input spec for entry: %s", entry.label)
-            logger.debug("Using user-provided widget type: %s", entry.type)
-            default_value = None
-            select_options = []
-            knowledge_type = None
-            is_list = None
-            dtype = None
-        # in this case we assume that a webform was not defined
-        # and the user did not explicitly set the widget type
-        # this might be e.g. the case when a new kitem is instanciated
-        # in the session by a flat dict (e.g. {"foo": "bar"})
-        else:
-            logger.debug("Did not find input spec for entry: %s", entry.label)
-            entry.type, is_list, dtype = _map_data_type_to_widget(entry.value)
-            logger.debug("Guessed widget type: %s", entry.type)
-            default_value = None
-            knowledge_type = None
-            select_options = []
-
-        logger.debug("Entry is_list: %s", is_list)
-        if dtype:
-            logger.debug("Guessed data type: %s", dtype)
-
-        choices = {
-            choice.label: choice.model_dump() for choice in select_options
-        } or None
-        logger.debug("Entry choices: %s", choices)
-
-        # if the widget not is guessed from the data type,
-        # check if widget is mapped to the correct data type
-        if not dtype:
-            logger.debug("Guessing data type from widget type")
-            if entry.type in (
-                Widget.TEXT.value,
-                Widget.FILE.value,
-                Widget.TEXTAREA.value,
-            ):
-                dtype = str
-            elif entry.type in (Widget.NUMBER.value, Widget.SLIDER.value):
-                dtype = (int, float)
-            elif entry.type == Widget.CHECKBOX.value:
-                dtype = bool
-            elif entry.type in (
-                Widget.SELECT.value,
-                Widget.RADIO.value,
-                Widget.MULTI_SELECT.value,
-            ):
-                if entry.type == Widget.MULTI_SELECT.value:
-                    is_list = True
-                dtype = WebformSelectOption
-            elif entry.type == Widget.KNOWLEDGE_ITEM.value:
-                dtype = (type(cls), KnowledgeItemReference, dict)
-                is_list = True
-            else:
-                raise ValueError(
-                    f"Widget type is not mapped to a data type: {entry.type}"
-                )
-
-            logger.debug("Guessed data type: %s", dtype)
-
-        # check if value is set
-        if entry.value is None and default_value is not None:
-            logger.debug(
-                "Value is not set, setting default value: %s", default_value
-            )
-            entry.value = default_value
-
-        # check whether strict validation is enabled
-        if Session.dsms.config.strict_validation:
-            # special case for webform select options
-            if (
-                entry.type
-                in (
-                    Widget.SELECT.value,
-                    Widget.RADIO.value,
-                    Widget.MULTI_SELECT.value,
-                )
-                and entry.value is not None
-            ):
-                error_message = (
-                    """Value `{}` is not a valid select option.
-                Valid options are: """
-                    + str(list(choices.keys()))
-                    + "\n"
-                )
-                if not select_options:
-                    raise ValueError(
-                        f"Widget of type `{entry.type}` does not have select options."
-                    )
-                if isinstance(entry.value, str):
-                    if entry.value not in choices:
-                        raise ValueError(error_message.format(entry.value))
-                    entry.value = WebformSelectOptionEntry(
-                        **choices[entry.value], value=entry.value
-                    )
-                elif isinstance(entry.value, dict):
-                    entry.value = WebformSelectOptionEntry(**entry.value)
-                    if entry.value.label not in choices:
-                        raise ValueError(
-                            error_message.format(entry.value.label)
-                        )
-
-                elif isinstance(entry.value, list):
-                    chosen = []
-                    is_updated = False
-                    for val in entry.value:
-                        if isinstance(val, str):
-                            if val not in choices:
-                                raise ValueError(error_message.format(val))
-                            val = WebformSelectOptionEntry(
-                                **choices[val], value=val
-                            )
-                            is_updated = True
-                        elif isinstance(val, dict):
-                            val = WebformSelectOptionEntry(**val)
-                            is_updated = True
-                            if val.label not in choices:
-                                raise ValueError(
-                                    error_message.format(val.label)
-                                )
-                        elif not isinstance(val, WebformSelectOptionEntry):
-                            raise ValueError(error_message.format(val))
-                        chosen.append(val)
-                    if is_updated:
-                        entry.value = chosen
-                elif not isinstance(entry.value, WebformSelectOptionEntry):
-                    raise ValueError(error_message.format(entry.value))
-                logger.debug("Value is set to: %s", entry.value)
-
-            # check if value is of correct type
-            error_message = "Value of type {} is invalid."
-            if is_list is True:
-                error_message += f"""
-                Widget of type ´{entry.type}` is requiring a value of type:
-                `List[{dtype}]`.
-                """
-                if entry.value is not None:
-                    if not isinstance(entry.value, list):
-                        raise ValueError(
-                            error_message.format(type(entry.value), dtype)
-                        )
-                    for val in entry.value:
-                        if not isinstance(val, dtype):
-                            raise ValueError(
-                                error_message.format(type(val), dtype)
-                            )
-            elif is_list is False:
-                error_message += f"""
-                Widget of type ´{entry.type}` is requiring a value of type:
-                `{dtype}`."""
-                if entry.value is not None and not isinstance(
-                    entry.value, dtype
-                ):
-                    raise ValueError(
-                        error_message.format(type(entry.value), dtype)
-                    )
-            else:
-                warnings.warn(
-                    f"No webform was defined for entry `{entry.label}`. "
-                    "Cannot check if value is of correct type."
-                )
-
-            # check if value is required
-            logger.debug("Checking if value is required")
-            if (
-                entry.value is None
-                and default_value is None
-                and entry.required
-            ):
-                raise ValueError(f"Value for entry {entry.label} is required")
-
-            # special case for knowledge item
-            if (
-                entry.value is not None
-                and entry.type == Widget.KNOWLEDGE_ITEM.value
-            ):
-                logger.debug("Checking if value is a valid knowledge item")
-                kitems = []
-                is_updated = False
-                if not isinstance(entry.value, list):
-                    raise ValueError(
-                        f"""Value for entry `{entry.label}` for widget of type `knowledge item`
-                        is not a list. Got {type(entry.value)}."""
-                    )
-                for val in entry.value:
-                    if isinstance(val, dict):
-                        val = KnowledgeItemReference(**val)
-                        is_updated = True
-                    if not isinstance(val, KnowledgeItemReference):
-                        val = KnowledgeItemReference(
-                            id=val.id,
-                            name=val.name,
-                            ktype_id=val.ktype_id,
-                            slug=val.slug,
-                        )
-                        is_updated = True
-                    if (
-                        knowledge_type is not None
-                        and val.ktype_id not in knowledge_type
-                    ):
-                        raise ValueError(
-                            f"Knowledge item `{val.name}` is not of type {knowledge_type}."
-                        )
-                    kitems.append(val)
-                if is_updated:
-                    entry.value = kitems
-        else:
-            warnings.warn(
-                """
-                Strict validation is disabled.
-                Will not strictly type check the custom properties.
-                This also will take place when values are re-assigned.
-                """
-            )
->>>>>>> 9ae416e7
 
         return entry
 
