"""DSMS knowledge utilities"""
import base64
import io
import logging
import random
import re
import string
import time
import warnings
from enum import Enum
from pathlib import Path
from typing import TYPE_CHECKING, Any, Dict, List, Optional, Union
from uuid import UUID

import pandas as pd
import requests
import segno
import yaml
from PIL import Image
from requests import Response

from pydantic import (  # isort: skip
    BaseModel,
    ConfigDict,
    Field,
    create_model,
    model_validator,
)

from dsms.core.logging import handler  # isort:skip

from dsms.core.utils import _name_to_camel, _perform_request  # isort:skip

from dsms.knowledge.properties.custom_datatype import (  # isort:skip
    NumericalDataType,
)

from dsms.knowledge.search import SearchResult  # isort:skip

if TYPE_CHECKING:
    from dsms.apps import AppConfig
    from dsms.core.session import Buffers
    from dsms.knowledge import KItem, KType
    from dsms.knowledge.properties import Attachment

logger = logging.getLogger(__name__)
logger.addHandler(handler)
logger.propagate = False


def _is_number(value):
    try:
        float(value)
        return True
    except Exception:
        return False


def id_generator(prefix: str = "id") -> str:
    """Generates a random string as id"""

    # Generate a unique part using time and random characters
    unique_part = f"{int(time.time() * 1000)}"  # Milliseconds since epoch
    random_part = "".join(
        random.choices(string.ascii_lowercase + string.digits, k=6)
    )
    # Combine prefix, unique part, and random part
    generated_id = f"{prefix}{unique_part}{random_part}"
    return generated_id


def _create_custom_properties_model(
    value: Optional[Dict[str, Any]]
) -> BaseModel:
    """Convert the dict with the model schema into a pydantic model."""
    from dsms import KItem, KType
    from dsms.knowledge.webform import Webform

    fields = {}
<<<<<<< HEAD
    if isinstance(value, dict):
        for item in value.get("sections", []):
            if isinstance(item, dict):
                for form_input in item.get("inputs", []):
                    if isinstance(form_input, dict):
                        label = form_input.get("label")
                        dtype = form_input.get("widget")
                        default = form_input.get("defaultValue")
                        slug = _slugify(label)
                        if dtype in (
                            "Text",
                            "File",
                            "Textarea",
                            "Vocabulary term",
                        ):
                            dtype = Optional[str]
                        elif dtype in ("Number", "Slider"):
                            dtype = Optional[NumericalDataType]
                        elif dtype == "Checkbox":
                            dtype = Optional[bool]
                        elif dtype in ("Select", "Radio"):
                            choices = Enum(
                                _name_to_camel(label) + "Choices",
                                {
                                    _name_to_camel(choice["value"]): choice[
                                        "value"
                                    ]
                                    for choice in form_input.get("choices")
                                },
                            )
                            dtype = Optional[choices]
                        elif dtype == "Knowledge item":
                            warnings.warn(
                                "knowledge item not fully supported for KTypes yet."
                            )
                            dtype = Optional[str]

                        fields[slug] = (dtype, default or None)
=======
    if isinstance(value, Webform):
        for item in value.sections:
            for form_input in item.inputs:
                label = form_input.label
                dtype = form_input.widget
                default = form_input.default_value
                slug = _slugify(label)
                if dtype in ("Text", "File", "Textarea", "Vocabulary term"):
                    dtype = Optional[str]
                elif dtype in ("Number", "Slider"):
                    dtype = Optional[NumericalDataType]
                elif dtype == "Checkbox":
                    dtype = Optional[bool]
                elif dtype in ("Select", "Radio"):
                    choices = Enum(
                        _name_to_camel(label) + "Choices",
                        {
                            _name_to_camel(choice.value): choice.value
                            for choice in form_input.choices
                        },
                    )
                    dtype = Optional[choices]
                elif dtype == "Knowledge item":
                    warnings.warn(
                        "knowledge item not fully supported for KTypes yet."
                    )
                    dtype = Optional[str]

                fields[slug] = (dtype, default or None)
>>>>>>> e5b33968
    fields["kitem"] = (
        Optional[KItem],
        Field(None, exclude=True),
    )

    config = ConfigDict(
        extra="allow", arbitrary_types_allowed=True, exclude={"kitem"}
    )
    validators = {
        "validate_model": model_validator(mode="before")(_validate_model)
    }
    model = create_model(
        "CustomPropertiesModel",
        __config__=config,
        __validators__=validators,
        **fields,
    )
    setattr(model, "__str__", _print_properties)
    setattr(model, "__repr__", _print_properties)
    setattr(model, "__setattr__", __setattr_property__)
    setattr(model, "serialize", KType.serialize)
    logger.debug("Create custom properties model with fields: %s", fields)
    return model


def _print_properties(self: Any) -> str:
    fields = ", \n".join(
        [
            f"\t\t{key}: {value}"
            for key, value in self.model_dump().items()
            if key not in self.model_config["exclude"]
        ]
    )
    return f"{{\n{fields}\n\t}}"


def __setattr_property__(self, key, value) -> None:
    logger.debug(
        "Setting property for custom property with key `%s` with value `%s`.",
        key,
        value,
    )
    if _is_number(value):
        # convert to convertable numeric object
        value = _create_numerical_dtype(key, value, self.kitem)
        # mark as updated
    if key != "kitem" and self.kitem:
        logger.debug(
            "Setting related kitem for custom properties with id `%s` as updated",
            self.kitem.id,
        )
        self.kitem.context.buffers.updated.update({self.kitem.id: self.kitem})
    elif key == "kitem":
        # set kitem for convertable numeric datatype
        for prop in self.model_dump().values():
            if isinstance(prop, NumericalDataType) and not prop.kitem:
                prop.kitem = value
    # reassignment of extra fields does not work, seems to be a bug?
    # have this workaround:
    if key in self.__pydantic_extra__:
        self.__pydantic_extra__[key] = value
    super(BaseModel, self).__setattr__(key, value)


def _create_numerical_dtype(
    key: str, value: Union[int, float], kitem: "KItem"
) -> NumericalDataType:
    value = NumericalDataType(value)
    value.name = key
    value.kitem = kitem
    return value


def _validate_model(
    cls, values: Dict[str, Any]  # pylint: disable=unused-argument
) -> Dict[str, Any]:
    for key, value in values.items():
        if _is_number(value):
            values[key] = _create_numerical_dtype(
                key, value, values.get("kitem")
            )
    return values


def print_webform(webform: BaseModel) -> str:
    """
    Helper function to pretty print a webform.

    Args:
        webform (BaseModel): The webform to print.

    Returns:
        str: A string representation of the webform.
    """
    if hasattr(webform, "model_fields"):
        fields = [
            f"\t\t{model_key}=dict({model_value})"
            for model_key, model_value in webform.model_fields.items()
            if model_key != "kitem"
        ]
        if fields:
            fields = "\twebform={\n" + ",\n".join(fields) + "\n\t}"
        else:
            fields = "\twebform=None"
    else:
        fields = "\twebform=None"
    return fields


def print_ktype(self) -> str:
    """Pretty print the ktype fields"""
    if hasattr(self, "value"):
        fields = [
            f"\t{key}={value}" if key != "webform" else print_webform(value)
            for key, value in self.value.__dict__.items()
        ]
    else:
        fields = [
            f"\t{key}={value}" if key != "webform" else print_webform(value)
            for key, value in self.__dict__.items()
        ]
    fields = ",\n".join(fields)
    return f"{self.name}(\n{fields}\n)"


def _get_remote_ktypes() -> Enum:
    """Get the KTypes from the remote backend"""
    from dsms import (  # isort:skip
        Session,
        KType,
    )

    response = _perform_request("api/knowledge-type/", "get")
    if not response.ok:
        raise ConnectionError(
            f"Something went wrong fetching the remote ktypes: {response.text}"
        )

    Session.ktypes = {ktype["id"]: KType(**ktype) for ktype in response.json()}

    ktypes = Enum(
        "KTypes",
        {_name_to_camel(key): value for key, value in Session.ktypes.items()},
    )

    def custom_getattr(self, name) -> None:
        """
        Custom getattr method for the Enum of KTypes.

        When a KType field is accessed, first check if the field is an attribute of the
        underlying KType object (self.value). If it is, return that.
        Otherwise, call the super method to access the Enum field.

        This is needed because the Enum object is not a KType object, but has all the same
        fields. This allows us to access the fields of the KType object as if it were an
        Enum.
        """
        if hasattr(self.value, name):
            return getattr(self.value, name)
        return super(ktypes, self).__getattr__(name)

    def custom_setattr(self, name, value) -> None:
        """
        Custom setattr method for the Enum of KTypes.

        When a KType field is set, first check if the field is an attribute of the
        underlying KType object (self.value). If it is, set that.
        Otherwise, call the super method to set the Enum field.

        This is needed because the Enum object is not a KType object, but has all the same
        fields. This allows us to set the fields of the KType object as if it were an
        Enum.
        """

        if hasattr(self.value, name):
            setattr(self.value, name, value)
        else:
            super(ktypes, self).__setattr__(name, value)

    # Attach methods to the dynamically created Enum class
    setattr(ktypes, "__getattr__", custom_getattr)
    setattr(ktypes, "__setattr__", custom_setattr)
    setattr(ktypes, "__str__", print_ktype)
    setattr(ktypes, "__repr__", print_ktype)

    logger.debug("Got the following ktypes from backend: `%s`.", list(ktypes))
    return ktypes


def _ktype_exists(ktype: Union[Any, str, UUID]) -> bool:
    """Check whether the KType exists in the remote backend"""
    from dsms.knowledge.ktype import (  # isort:skip
        KType,
    )

    if isinstance(ktype, KType):
        route = f"api/knowledge-type/{ktype.id}"
    else:
        route = f"api/knowledge-type/{ktype}"
    response = _perform_request(route, "get")
    return response.ok


def _create_new_ktype(ktype: "KType") -> None:
    """Create a new KType in the remote backend"""
    body = {
        "name": ktype.name,
        "id": str(ktype.id),
    }
    logger.debug("Create new KType with body: %s", body)
    response = _perform_request("api/knowledge-type/", "post", json=body)
    if not response.ok:
        raise ValueError(
            f"KType with id `{ktype.id}` could not be created in DSMS: {response.text}`"
        )


def _get_ktype(ktype_id: str, as_json=False) -> "Union[KType, Dict[str, Any]]":
    """Get the KType for an instance with a certain ID from remote backend"""
    from dsms import KType, Session

    response = _perform_request(f"api/knowledge-type/{ktype_id}", "get")
    if response.status_code == 404:
        raise ValueError(
            f"""KType with the id `{ktype_id}` does not exist in
            DSMS-instance `{Session.dsms.config.host_url}`"""
        )
    if not response.ok:
        raise ValueError(
            f"""An error occured fetching the KType with id `{ktype_id}`:
            `{response.text}`"""
        )
    body = response.json()
    if as_json:
        response = body
    else:
        response = KType(**body)
    return response


def _update_ktype(ktype: "KType") -> Response:
    """Update a KType in the remote backend."""
    payload = ktype.model_dump(
        exclude_none=True,
    )
    logger.debug("Update KType for `%s` with body: %s", ktype.id, payload)
    response = _perform_request(
        f"api/knowledge-type/{ktype.id}", "put", json=payload
    )
    if not response.ok:
        raise ValueError(
            f"KType with uuid `{ktype.id}` could not be updated in DSMS: {response.text}`"
        )
    return response


def _delete_ktype(ktype: "KType") -> None:
    """Delete a KType in the remote backend"""
    from dsms import Session

    logger.debug("Delete KType with id: %s", ktype.id)
    response = _perform_request(f"api/knowledge-type/{ktype.id}", "delete")
    if not response.ok:
        raise ValueError(
            f"KItem with uuid `{ktype.id}` could not be deleted from DSMS: `{response.text}`"
        )
    Session.dsms.ktypes = _get_remote_ktypes()


def _get_kitem_list() -> "List[KItem]":
    """Get all available KItems from the remote backend."""
    from dsms.knowledge.kitem import (  # isort:skip
        KItem,
    )

    response = _perform_request("api/knowledge/kitems", "get")
    if not response.ok:
        raise ValueError(
            f"Something went wrong fetching the available kitems: {response.text}"
        )
    return [KItem(**kitem) for kitem in response.json()]


def _kitem_exists(kitem: Union[Any, str, UUID]) -> bool:
    """Check whether the KItem exists in the remote backend"""
    from dsms.knowledge.kitem import (  # isort:skip
        KItem,
    )

    if isinstance(kitem, KItem):
        route = f"api/knowledge/kitems/{kitem.id}"
    else:
        route = f"api/knowledge/kitems/{kitem}"
    response = _perform_request(route, "get")
    return response.ok


def _get_kitem(
    uuid: Union[str, UUID], as_json=False
) -> "Union[KItem, Dict[str, Any]]":
    """Get the KItem for a instance with a certain ID from remote backend"""
    from dsms import KItem, Session

    response = _perform_request(f"api/knowledge/kitems/{uuid}", "get")
    if response.status_code == 404:
        raise ValueError(
            f"""KItem with uuid `{uuid}` does not exist in
            DSMS-instance `{Session.dsms.config.host_url}`"""
        )
    if not response.ok:
        raise ValueError(
            f"""An error occured fetching the KItem with uuid `{uuid}`:
            `{response.text}`"""
        )
    payload = response.json()
    if as_json:
        response = payload
    else:
        response = KItem(**payload)
    return response


def _create_new_kitem(kitem: "KItem") -> None:
    """Create a new KItem in the remote backend"""
    payload = {
        "name": kitem.name,
        "id": str(kitem.id),
        "slug": kitem.slug,
        "ktype_id": kitem.ktype.id,
    }
    logger.debug("Create new KItem with payload: %s", payload)
    response = _perform_request("api/knowledge/kitems", "post", json=payload)
    if not response.ok:
        raise ValueError(
            f"KItem with uuid `{kitem.id}` could not be created in DSMS: {response.text}`"
        )


def _update_kitem(new_kitem: "KItem", old_kitem: "Dict[str, Any]") -> Response:
    """Update a KItem in the remote backend."""
    differences = _get_kitems_diffs(old_kitem, new_kitem)
    payload = new_kitem.model_dump(
        exclude={
            "authors",
            "avatar",
            "annotations",
            "custom_properties",
            "linked_kitems",
            "updated_at",
            "rdf_exists",
            "in_backend",
            "avatar_exists",
            "user_groups",
            "ktype_id",
            "attachments",
            "id",
            "kitem_apps",
            "created_at",
            "external_links",
            "dataframe",
            "access_url",
        },
        exclude_none=True,
    )
    payload.update(
        external_links={
            link.label: str(link.url) for link in new_kitem.external_links
        },
        **differences,
    )
    if new_kitem.custom_properties:
        custom_properties = new_kitem.custom_properties.model_dump()
        # # a smarted detection whether the custom properties were updated is needed
        # old_properties = old_kitem.get("custom_properties")
        # if isinstance(old_properties, dict):
        #     old_custom_properties = old_properties.get("content")
        # else:
        #     old_custom_properties = None
        # if custom_properties != old_custom_properties:
        #     payload.update(custom_properties={"content": custom_properties})
        payload.update(custom_properties={"content": custom_properties})
    logger.debug(
        "Update KItem for `%s` with payload: %s", new_kitem.id, payload
    )
    response = _perform_request(
        f"api/knowledge/kitems/{new_kitem.id}", "put", json=payload
    )
    if not response.ok:
        raise ValueError(
            f"KItem with uuid `{new_kitem.id}` could not be updated in DSMS: {response.text}`"
        )
    return response


def _delete_kitem(kitem: "KItem") -> None:
    """Delete a KItem in the remote backend"""
    logger.debug("Delete KItem with id: %s", kitem.id)
    response = _perform_request(f"api/knowledge/kitems/{kitem.id}", "delete")
    if not response.ok:
        raise ValueError(
            f"KItem with uuid `{kitem.id}` could not be deleted from DSMS: `{response.text}`"
        )


def _update_attachments(
    new_kitem: "KItem", old_kitem: "Dict[str, Any]"
) -> None:
    """Update attachments of the KItem."""
    differences = _get_attachment_diffs(old_kitem, new_kitem)
    logger.debug(
        "Found differences in attachments for kitem with id `%s`: %s",
        new_kitem.id,
        differences,
    )
    for upload in differences["add"]:
        _upload_attachments(new_kitem, upload)
    for remove in differences["remove"]:
        _delete_attachments(new_kitem, remove)


def _upload_attachments(kitem: "KItem", attachment: "Attachment") -> None:
    """Upload the attachments of the KItem"""
    path = Path(attachment.name)

    if path.is_file() and not attachment.content:
        if not path.exists():
            raise FileNotFoundError(f"File {path} does not exist.")

        with open(path, mode="rb") as file:
            upload_file = {"dataFile": file}
            response = _perform_request(
                f"api/knowledge/attachments/{kitem.id}",
                "put",
                files=upload_file,
            )
        if not response.ok:
            raise RuntimeError(
                f"Could not upload attachment `{path}`: {response.text}"
            )
    elif not path.is_file() and attachment.content:
        if isinstance(attachment.content, str):
            file = io.StringIO(attachment.content)
        elif isinstance(attachment.content, bytes):
            file = io.BytesIO(attachment.content)
        else:
            raise TypeError(
                f"""Invalid content type of attachment with name
                `{attachment.name}`: {type(attachment.content)}"""
            )
        file.name = attachment.name
        upload_file = {"dataFile": file}
        response = _perform_request(
            f"api/knowledge/attachments/{kitem.id}",
            "put",
            files=upload_file,
        )
        if not response.ok:
            raise RuntimeError(
                f"Could not upload attachment `{path}`: {response.text}"
            )
    else:
        raise RuntimeError(
            f"""Invalid file path, attachment name or attachment content:
            name={attachment.name},content={attachment.content}"""
        )


def _delete_attachments(kitem: "KItem", file_name: str) -> None:
    """Delete attachment from KItem"""
    url = f"api/knowledge/attachments/{kitem.id}/{file_name}"
    response = _perform_request(url, "delete")
    if not response.ok:
        raise RuntimeError(
            f"Could not delete attachment `{file_name}`: {response.text}"
        )


def _get_attachment(
    kitem_id: "KItem", file_name: str, as_bytes: bool
) -> Union[str, bytes]:
    """Download attachment from KItem"""
    url = f"api/knowledge/attachments/{kitem_id}/{file_name}"
    response = _perform_request(url, "get")
    if not response.ok:
        raise RuntimeError(
            f"Download for attachment `{file_name}` was not successful: {response.text}"
        )
    if not as_bytes:
        content = response.text
    else:
        content = response.content
    return content


def _get_apps_diff(
    old_kitem: "Dict[str, Any]", new_kitem: "KItem"
) -> "Dict[str, List[Dict[str, Any]]]":
    """Get differences in kitem apps from previous KItem state"""
    differences = {}
    exclude = {"id", "kitem_app_id"}
    old_apps = [
        {key: value for key, value in old.items() if key not in exclude}
        for old in old_kitem.get("kitem_apps")
    ]
    new_apps = [new.model_dump() for new in new_kitem.kitem_apps]
    differences["kitem_apps_to_update"] = [
        attr for attr in new_apps if attr not in old_apps
    ]
    differences["kitem_apps_to_remove"] = [
        attr for attr in old_apps if attr not in new_apps
    ]
    logger.debug("Found differences in KItem apps: %s", differences)
    return differences


def _get_linked_diffs(
    old_kitem: "Dict[str, Any]", new_kitem: "KItem"
) -> "Dict[str, List[Dict[str, UUID]]]":
    """Get differences in linked kitem from previous KItem state"""
    differences = {}
    old_linked = [old.get("id") for old in old_kitem.get("linked_kitems")]
    new_linked = [str(new_kitem.id) for new_kitem in new_kitem.linked_kitems]
    differences["kitems_to_link"] = [
        {"id": attr} for attr in new_linked if attr not in old_linked
    ]
    differences["kitems_to_unlink"] = [
        {"id": attr} for attr in old_linked if attr not in new_linked
    ]
    logger.debug("Found differences in linked KItems: %s", differences)
    return differences


def _get_attachment_diffs(kitem_old: "Dict[str, Any]", kitem_new: "KItem"):
    """Check which attachments should be removed and which should be added."""
    old_attachments = [
        attachment.get("name")
        for attachment in kitem_old.get("attachments")
        if attachment.get("name")
    ]
    return {
        "remove": [
            attachment
            for attachment in old_attachments
            if attachment not in kitem_new.attachments.by_name
        ],
        "add": [
            attachment
            for name, attachment in kitem_new.attachments.by_name.items()
            if name not in old_attachments or attachment.content
        ],
    }


def _get_kitems_diffs(kitem_old: "Dict[str, Any]", kitem_new: "KItem"):
    """Get the differences in the attributes between two kitems"""
    differences = {}
    attributes = [
        ("annotations", ("annotations", "link", "unlink")),
        ("user_groups", ("user_groups", "add", "remove")),
    ]
    to_compare = kitem_new.model_dump(include={"annotations", "user_groups"})
    for name, terms in attributes:
        to_add_name = terms[0] + "_to_" + terms[1]
        to_remove_name = terms[0] + "_to_" + terms[2]
        old_attr = kitem_old.get(name)
        new_attr = to_compare.get(name)
        differences[to_add_name] = [
            attr for attr in new_attr if attr not in old_attr
        ]
        differences[to_remove_name] = [
            attr for attr in old_attr if attr not in new_attr
        ]
    logger.debug(
        "Found differences between new and old KItem: %s", differences
    )
    # linked kitems need special treatment since the linked target
    # kitems also might differ in their new properties in some cases.
    linked_kitems = _get_linked_diffs(kitem_old, kitem_new)
    # same holds for kitem apps
    kitem_apps = _get_apps_diff(kitem_old, kitem_new)
    # merge with previously found differences
    differences.update(**linked_kitems, **kitem_apps)
    return differences


def _commit(buffers: "Buffers") -> None:
    """Commit the buffers for the
    created, updated and deleted buffers"""
    logger.debug("Committing KItems in buffers. Current buffers:")
    logger.debug("Current Created-buffer: %s", buffers.created)
    logger.debug("Current Updated-buffer: %s", buffers.updated)
    logger.debug("Current Deleted-buffer: %s", buffers.deleted)
    _commit_created(buffers.created)
    _commit_updated(buffers.updated)
    _commit_deleted(buffers.deleted)
    logger.debug("Committing successful, clearing buffers.")


def _commit_created(
    buffer: "Dict[str, Union[KItem, KType, AppConfig]]",
) -> dict:
    """Commit the buffer for the `created` buffers"""
    from dsms import AppConfig, KItem, KType

    for obj in buffer.values():
        if isinstance(obj, KItem):
            _create_new_kitem(obj)
        elif isinstance(obj, AppConfig):
            _create_or_update_app_spec(obj)
        elif isinstance(obj, KType):
            _create_new_ktype(obj)
        else:
            raise TypeError(
                f"Object `{obj}` of type {type(obj)} cannot be committed."
            )


def _commit_updated(
    buffer: "Dict[str, Union[KItem, AppConfig, KType]]",
) -> None:
    """Commit the buffer for the `updated` buffers"""
    from dsms import AppConfig, KItem, KType

    for obj in buffer.values():
        if isinstance(obj, KItem):
            _commit_updated_kitem(obj)
        elif isinstance(obj, AppConfig):
            _create_or_update_app_spec(obj, overwrite=True)
        elif isinstance(obj, KType):
            _commit_updated_ktype(obj)
        else:
            raise TypeError(
                f"Object `{obj}` of type {type(obj)} cannot be committed."
            )


def _commit_updated_kitem(new_kitem: "KItem") -> None:
    """Commit the updated KItems"""
    old_kitem = _get_kitem(new_kitem.id, as_json=True)
    logger.debug(
        "Fetched data from old KItem with id `%s`: %s",
        new_kitem.id,
        old_kitem,
    )
    if old_kitem:
        if isinstance(new_kitem.dataframe, pd.DataFrame):
            logger.debug(
                "New KItem data has `pd.DataFrame`. Will push as dataframe."
            )
            _update_dataframe(new_kitem.id, new_kitem.dataframe)
            new_kitem.dataframe = _inspect_dataframe(new_kitem.id)
        elif isinstance(
            new_kitem.dataframe, type(None)
        ) and _inspect_dataframe(new_kitem.id):
            _delete_dataframe(new_kitem.id)
        _update_kitem(new_kitem, old_kitem)
        _update_attachments(new_kitem, old_kitem)
        if new_kitem.avatar.file or new_kitem.avatar.include_qr:
            _commit_avatar(new_kitem)
        new_kitem.in_backend = True
        logger.debug(
            "Fetching updated KItem from remote backend: %s", new_kitem.id
        )
        new_kitem.refresh()


def _commit_updated_ktype(new_ktype: "KType") -> None:
    """Commit the updated KTypes"""
    from dsms import Session

    old_ktype = _get_ktype(new_ktype.id, as_json=True)
    logger.debug(
        "Fetched data from old KType with id `%s`: %s",
        new_ktype.id,
        old_ktype,
    )
    if old_ktype:
        _update_ktype(new_ktype)
        logger.debug(
            "Fetching updated KType from remote backend: %s", new_ktype.id
        )
        new_ktype.refresh()
        Session.dsms.ktypes = _get_remote_ktypes()


def _commit_deleted(
    buffer: "Dict[str, Union[KItem, KType, AppConfig]]",
) -> None:
    """Commit the buffer for the `deleted` buffers"""
    from dsms import AppConfig, KItem, KType

    for obj in buffer.values():
        if isinstance(obj, KItem):
            _delete_dataframe(obj.id)
            _delete_kitem(obj)
        elif isinstance(obj, AppConfig):
            _delete_app_spec(obj.name)
        elif isinstance(obj, KType) or (
            isinstance(obj, Enum) and isinstance(obj.value, KType)
        ):
            _delete_ktype(obj)
        else:
            raise TypeError(
                f"Object `{obj}` of type {type(obj)} cannot be committed or deleted."
            )


def _refresh_kitem(kitem: "KItem") -> None:
    """Refresh the KItem"""
    for key, value in _get_kitem(kitem.id, as_json=True).items():
        logger.debug(
            "Set updated property `%s` for KItem with id `%s` after commiting: %s",
            key,
            kitem.id,
            value,
        )
        setattr(kitem, key, value)
    kitem.dataframe = _inspect_dataframe(kitem.id)


def _refresh_ktype(ktype: "KType") -> None:
    """Refresh the KItem"""
    for key, value in _get_ktype(ktype.id, as_json=True).items():
        logger.debug(
            "Set updated property `%s` for KType with id `%s` after commiting: %s",
            key,
            ktype.id,
            value,
        )
        setattr(ktype, key, value)


def _split_iri(iri: str) -> List[str]:
    if "#" in iri:
        namspace, name = iri.rsplit("#", 1)
    else:
        namspace, name = iri.rsplit("/", 1)
    return namspace, name


def _make_annotation_schema(iri: str) -> Dict[str, Any]:
    namespace, label = _split_iri(iri)
    return {"namespace": namespace, "label": label, "iri": iri}


def _search(
    query: Optional[str] = None,
    ktypes: "Optional[List[Union[Enum, KType]]]" = [],
    annotations: "Optional[List[str]]" = [],
    limit: "Optional[int]" = 10,
    allow_fuzzy: "Optional[bool]" = True,
) -> "List[SearchResult]":
    """Search for KItems in the remote backend"""
    from dsms import KItem

    payload = {
        "search_term": query or "",
        "ktypes": [ktype.value.id for ktype in ktypes],
        "annotations": [_make_annotation_schema(iri) for iri in annotations],
        "limit": limit,
    }
    response = _perform_request(
        "api/knowledge/kitems/search",
        "post",
        json=payload,
        params={"allow_fuzzy": allow_fuzzy},
    )
    if not response.ok:
        raise RuntimeError(
            f"Search could not be executed successfully: {response.text}`"
        )
    try:
        dumped = response.json()
    except Exception as excep:
        raise RuntimeError(
            f"""Something went wrong while searching for KItems: {response.text}"""
        ) from excep
    return [
        SearchResult(hit=KItem(**item.get("hit")), fuzzy=item.get("fuzzy"))
        for item in dumped
    ]


def _slugify(input_string: str, replacement: str = ""):
    """Turn any arbitrary string into a slug."""
    slug = re.sub(
        r"[^\w\s\-_]", replacement, input_string
    )  # Remove all non-word characters (everything except numbers and letters)
    slug = re.sub(r"\s+", "", slug)  # Replace all runs of whitespace
    slug = slug.lower()  # Convert the string to lowercase.
    return slug


def _slug_is_available(ktype_id: Union[str, UUID], value: str) -> bool:
    """Check whether the id of a KItem is available in the DSMS or not"""
    response = _perform_request(
        f"api/knowledge/kitems/{ktype_id}/{value}", "head"
    )
    if response.status_code == 401:
        raise RuntimeError("The access token has expired")
    return response.status_code == 404


def _get_dataframe_column(kitem_id: str, column_id: int) -> List[Any]:
    """Download the column of a dataframe container of a certain kitem"""

    response = _perform_request(
        f"api/knowledge/data/{kitem_id}/column-{column_id}", "get"
    )
    if not response.ok:
        message = f"""Something went wrong fetch column id `{column_id}`
        for kitem `{kitem_id}`: {response.text}"""
        raise ValueError(message)
    return response.json().get("array")


def _inspect_dataframe(kitem_id: str) -> Optional[List[Dict[str, Any]]]:
    """Get column info for the dataframe container of a certain kitem"""
    response = _perform_request(f"api/knowledge/data/{kitem_id}", "get")
    if not response.ok and response.status_code == 404:
        dataframe = None
    elif not response.ok and response.status_code != 404:
        message = f"""Something went wrong fetching intospection
        for kitem `{kitem_id}`: {response.text}"""
        raise ValueError(message)
    else:
        dataframe = response.json()
    return dataframe


def _update_dataframe(kitem_id: str, data: pd.DataFrame):
    if data.empty:
        _delete_dataframe(kitem_id)
    else:
        buffer = io.BytesIO()
        data.to_json(buffer, indent=2)
        buffer.seek(0)
        response = _perform_request(
            f"api/knowledge/data/{kitem_id}", "put", files={"data": buffer}
        )
        if not response.ok:
            raise RuntimeError(
                f"Could not put dataframe into kitem with id `{kitem_id}`: {response.text}"
            )


def _delete_dataframe(kitem_id: str) -> Response:
    logger.debug("Delete DataFrame for kitem with id `%s`.", kitem_id)
    return _perform_request(f"api/knowledge/data/{kitem_id}", "delete")


def _commit_avatar(kitem) -> None:
    if kitem.avatar_exists:
        response = _perform_request(
            f"api/knowledge/avatar/{kitem.id}", "delete"
        )
        if not response.ok:
            message = (
                f"Something went wrong deleting the avatar: {response.text}"
            )
            raise RuntimeError(message)
    avatar = kitem.avatar.generate()
    buffer = io.BytesIO()
    avatar.save(buffer, "JPEG", quality=100)
    buffer.seek(0)
    encoded_image = base64.b64encode(buffer.getvalue())
    encoded_image_str = "data:image/jpeg;base64," + encoded_image.decode(
        "utf-8"
    )
    response = _perform_request(
        f"api/knowledge/avatar/{kitem.id}",
        "put",
        json={
            "croppedImage": encoded_image_str,
            "originalImage": encoded_image_str,
            "filename": kitem.name + ".jpeg",
        },
    )
    if not response.ok:
        raise RuntimeError(
            f"Something went wrong while updating the avatar: {response.text}"
        )


def _make_avatar(
    kitem: "KItem", image: Optional[Union[str, Image.Image]], make_qr: bool
) -> Image.Image:
    avatar = None
    if make_qr:
        # this should be moved to the backend sooner or later
        qrcode = segno.make(kitem.url)
        if image:
            out = io.BytesIO()
            if isinstance(image, Image.Image):
                raise TypeError(
                    """When a QR Code is generated with an image as background,
                       its filepath must be a string"""
                )
            qrcode.to_artistic(
                background=image, target=out, scale=5, kind="jpeg", border=0
            )
            avatar = Image.open(out)
        else:
            avatar = qrcode.to_pil(scale=5, border=0)
    if image and not make_qr:
        if isinstance(image, str):
            avatar = Image.open(image)
        else:
            avatar = image
    if not image and not make_qr:
        raise RuntimeError(
            "Cannot generate avator. Neither `include_qr` or `file` are specified."
        )
    return avatar


def _get_avatar(kitem: "KItem") -> Image.Image:
    response = _perform_request(f"api/knowledge/avatar/{kitem.id}", "get")
    buffer = io.BytesIO(response.content)
    return Image.open(buffer)


def _create_or_update_app_spec(app: "AppConfig", overwrite=False) -> None:
    """Create app specfication"""
    upload_file = {"def_file": io.StringIO(yaml.safe_dump(app.specification))}
    response = _perform_request(
        f"/api/knowledge/apps/argo/spec/{app.name}",
        "post",
        files=upload_file,
        params={"overwrite": overwrite},
    )
    if not response.ok:
        message = f"Something went wrong uploading app spec with name `{app.name}`: {response.text}"
        raise RuntimeError(message)
    return response.text


def _delete_app_spec(name: str) -> None:
    """Delete app specfication"""
    response = _perform_request(
        f"/api/knowledge/apps/argo/spec/{name}",
        "delete",
    )
    if not response.ok:
        message = f"Something went wrong deleting app spec with name `{name}`: {response.text}"
        raise RuntimeError(message)
    return response.text


def _get_ktype(ktype_id: str) -> Optional[Dict[str, Any]]:
    try:
        response = _perform_request(f"api/knowledge-type/{ktype_id}", "get")

        if not response.status_code == 200:
            logger.error(
                "An error occurred while retrieving RDF mapping: %s, %s",
                response.status_code,
                response.content,
            )
    except requests.RequestException as e:
        logger.error("KType mapping connection failed: %s", e)
    except Exception as ex:
        logger.error("An error occurred while retrieving Mapping: %s", ex)
    return response.json()


def _transform_custom_properties_schema(
    custom_properties: Any, ktype_id: str, from_context: bool = False
):
    """
    Given a ktype_id and a custom_properties dictionary,
    transform the input into the format expected by the frontend.
    If the ktype_id is not found, just return the custom_properties dictionary
    as is.
    """

    if from_context:
        from dsms import Context

        ktype_spec = Context.ktypes.get(ktype_id)
    else:
        ktype_spec = _get_ktype(ktype_id)

    if ktype_spec:
        webform = ktype_spec.webform
    else:
        webform = None

    if webform and isinstance(custom_properties, dict):
        copy_properties = custom_properties.copy()
        transformed_sections = {}
        for section_def in webform["sections"]:
            for input_def in section_def["inputs"]:
                label = input_def["label"]
                if label in copy_properties:
                    if input_def.get("classMapping"):
                        class_mapping = {
                            "classMapping": {
                                "iri": input_def.get("classMapping")
                            }
                        }
                    else:
                        class_mapping = {}

                    entry = {
                        "id": input_def["id"],
                        "label": label,
                        "value": copy_properties.pop(label),
                        "measurementUnit": input_def.get("measurementUnit"),
                        **class_mapping,
                    }
                    section_name = section_def["name"]
                    if section_name not in transformed_sections:
                        section = {
                            "id": section_def["id"],
                            "name": section_name,
                            "entries": [],
                        }
                        transformed_sections[section_name] = section
                    transformed_sections[section_name]["entries"].append(entry)
        if copy_properties:
            logger.info(
                "Some custom properties were not found in the webform: %s for ktype: %s",
                copy_properties,
                ktype_id,
            )
            transformed_sections["General"] = _make_misc_section(
                copy_properties
            )
        response = {"sections": list(transformed_sections.values())}
    elif not webform and isinstance(custom_properties, dict):
        response = _transform_from_flat_schema(custom_properties)
    elif isinstance(custom_properties, dict) and custom_properties.get(
        "sections"
    ):
        response = custom_properties
    else:
        raise TypeError(
            f"Invalid custom properties type: {type(custom_properties)}"
        )
    return response


def _transform_from_flat_schema(
    custom_properties: Dict[str, Any]
) -> Dict[str, Any]:
    return {"sections": [_make_misc_section(custom_properties)]}


def _make_misc_section(custom_properties: dict):
    """
    If the ktype_id is not found, return the custom_properties dictionary
    as is, wrapped in a section named "Misc".
    """
    section = {"id": id_generator(), "name": "Misc", "entries": []}
    for key, value in custom_properties.items():
        section["entries"].append(
            {
                "id": id_generator(),
                "label": key,
                "value": value,
            }
        )
    return section


def id_generator(prefix: str = "id") -> str:
    # Generate a unique part using time and random characters
    """
    Generates a unique id using a combination of the current time and 6 random characters.

    Args:
    prefix (str): The prefix to use for the generated id. Defaults to "id".

    Returns:
    str: The generated id.
    """
    unique_part = f"{int(time.time() * 1000)}"  # Milliseconds since epoch
    random_part = "".join(
        random.choices(string.ascii_lowercase + string.digits, k=6)  # nosec
    )
    # Combine prefix, unique part, and random part
    generated_id = f"{prefix}{unique_part}{random_part}"
    return generated_id<|MERGE_RESOLUTION|>--- conflicted
+++ resolved
@@ -13,7 +13,6 @@
 from uuid import UUID
 
 import pandas as pd
-import requests
 import segno
 import yaml
 from PIL import Image
@@ -56,19 +55,6 @@
         return False
 
 
-def id_generator(prefix: str = "id") -> str:
-    """Generates a random string as id"""
-
-    # Generate a unique part using time and random characters
-    unique_part = f"{int(time.time() * 1000)}"  # Milliseconds since epoch
-    random_part = "".join(
-        random.choices(string.ascii_lowercase + string.digits, k=6)
-    )
-    # Combine prefix, unique part, and random part
-    generated_id = f"{prefix}{unique_part}{random_part}"
-    return generated_id
-
-
 def _create_custom_properties_model(
     value: Optional[Dict[str, Any]]
 ) -> BaseModel:
@@ -77,46 +63,6 @@
     from dsms.knowledge.webform import Webform
 
     fields = {}
-<<<<<<< HEAD
-    if isinstance(value, dict):
-        for item in value.get("sections", []):
-            if isinstance(item, dict):
-                for form_input in item.get("inputs", []):
-                    if isinstance(form_input, dict):
-                        label = form_input.get("label")
-                        dtype = form_input.get("widget")
-                        default = form_input.get("defaultValue")
-                        slug = _slugify(label)
-                        if dtype in (
-                            "Text",
-                            "File",
-                            "Textarea",
-                            "Vocabulary term",
-                        ):
-                            dtype = Optional[str]
-                        elif dtype in ("Number", "Slider"):
-                            dtype = Optional[NumericalDataType]
-                        elif dtype == "Checkbox":
-                            dtype = Optional[bool]
-                        elif dtype in ("Select", "Radio"):
-                            choices = Enum(
-                                _name_to_camel(label) + "Choices",
-                                {
-                                    _name_to_camel(choice["value"]): choice[
-                                        "value"
-                                    ]
-                                    for choice in form_input.get("choices")
-                                },
-                            )
-                            dtype = Optional[choices]
-                        elif dtype == "Knowledge item":
-                            warnings.warn(
-                                "knowledge item not fully supported for KTypes yet."
-                            )
-                            dtype = Optional[str]
-
-                        fields[slug] = (dtype, default or None)
-=======
     if isinstance(value, Webform):
         for item in value.sections:
             for form_input in item.inputs:
@@ -146,7 +92,6 @@
                     dtype = Optional[str]
 
                 fields[slug] = (dtype, default or None)
->>>>>>> e5b33968
     fields["kitem"] = (
         Optional[KItem],
         Field(None, exclude=True),
@@ -1096,23 +1041,6 @@
     return response.text
 
 
-def _get_ktype(ktype_id: str) -> Optional[Dict[str, Any]]:
-    try:
-        response = _perform_request(f"api/knowledge-type/{ktype_id}", "get")
-
-        if not response.status_code == 200:
-            logger.error(
-                "An error occurred while retrieving RDF mapping: %s, %s",
-                response.status_code,
-                response.content,
-            )
-    except requests.RequestException as e:
-        logger.error("KType mapping connection failed: %s", e)
-    except Exception as ex:
-        logger.error("An error occurred while retrieving Mapping: %s", ex)
-    return response.json()
-
-
 def _transform_custom_properties_schema(
     custom_properties: Any, ktype_id: str, from_context: bool = False
 ):
