--- conflicted
+++ resolved
@@ -628,9 +628,6 @@
 
 def _refresh_kitem(kitem: "KItem") -> None:
     """Refresh the KItem"""
-<<<<<<< HEAD
-    for key, value in _get_kitem(kitem.dsms, kitem.id, as_json=True).items():
-=======
     # note: in order propperly refresh the same item, we need to fetch the data
     # from the backend and then revalidate it. However, this leads to the fact
     # that a new Python-variable would be created for the same KItem instance and the
@@ -646,7 +643,6 @@
     refreshed = _get_kitem(kitem.dsms, kitem.id, as_json=True)
     validated = kitem.model_validate(refreshed)
     for key, value in validated:
->>>>>>> 9ae416e7
         logger.debug(
             "Set updated property `%s` for KType with id `%s` after commiting: %s",
             key,
