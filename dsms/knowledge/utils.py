"""DSMS knowledge utilities"""
import io
import json
import re
import warnings
from enum import Enum
from pathlib import Path
from typing import TYPE_CHECKING, Any, Dict, List, Optional, Union
from uuid import UUID

import pandas as pd
from requests import Response

from pydantic import (  # isort: skip
    BaseModel,
    ConfigDict,
    Field,
    create_model,
    model_validator,
)

from dsms.core.utils import _name_to_camel, _perform_request  # isort:skip

from dsms.knowledge.properties.custom_datatype import (  # isort:skip
    NumericalDataType,
)

if TYPE_CHECKING:
    from dsms.core.context import Buffers
    from dsms.knowledge import KItem, KType


def _is_number(value):
    try:
        float(value)
        return True
    except Exception:
        return False


def _create_custom_properties_model(
    value: Optional[Dict[str, Any]]
) -> BaseModel:
    """Convert the dict with the model schema into a pydantic model."""
    from dsms import KItem

    fields = {}
    if isinstance(value, dict):
        title = _name_to_camel(value.get("title"))
        for item in value.get("objects"):
            for form_input in item.get("inputs"):
                label = form_input.get("label")
                dtype = form_input.get("widget")
                default = form_input.get("defaultValue")
                slug = _slugify(label)
                if dtype in ("text", "file"):
                    dtype = str
                elif dtype in ("number", "slider"):
                    dtype = NumericalDataType
                elif dtype == "checkbox":
                    dtype = bool
                elif dtype in ("select", "radio"):
                    dtype = Enum(
                        _name_to_camel(label) + "Choices",
                        {
                            _name_to_camel(choice["value"]): choice["value"]
                            for choice in form_input.get("choices")
                        },
                    )
                elif dtype == "knowledge-select":
                    warnings.warn(
                        "knowledge-select not fully supported for KTypes yet."
                    )
                    dtype = str
                fields[slug] = (dtype, default or None)
    else:
        title = "CustomPropertiesModel"
    fields["kitem"] = (
        Optional[KItem],
        Field(None, exclude=True),
    )

    config = ConfigDict(
        extra="allow", arbitrary_types_allowed=True, exclude={"kitem"}
    )
    validators = {
        "validate_model": model_validator(mode="before")(_validate_model)
    }
    model = create_model(
        title, __config__=config, __validators__=validators, **fields
    )
    setattr(model, "__str__", _print_properties)
    setattr(model, "__repr__", _print_properties)
    setattr(model, "__setattr__", __setattr_property__)
    return model


def _print_properties(self: Any) -> str:
    fields = ", \n".join(
        [
            f"\t\t{key}={value}"
            for key, value in self.model_dump().items()
            if key not in self.model_config["exclude"]
        ]
    )
    return f"{{\n{fields}\n\t\t}}"


def __setattr_property__(self, key, value) -> None:
    if _is_number(value):
        # convert to convertable numeric object
        value = _create_numerical_dtype(key, value, self.kitem)
        # mark as updated
        if self.kitem:
            self.kitem.context.buffers.updated.update(
                {self.kitem.id: self.kitem}
            )
    if key == "kitem":
        # set kitem for convertable numeric datatype
        for prop in self.model_dump().values():
            if isinstance(prop, NumericalDataType) and not prop.kitem:
                prop.kitem = value
    # reassignment of extra fields does not work, seems to be a bug?
    # have this workaround:
    if key in self.__pydantic_extra__:
        self.__pydantic_extra__[key] = value
    super(BaseModel, self).__setattr__(key, value)


def _create_numerical_dtype(
    key: str, value: Union[int, float], kitem: "KItem"
) -> NumericalDataType:
    value = NumericalDataType(value)
    value.name = key
    value.kitem = kitem
    return value


def _validate_model(
    cls, values: Dict[str, Any]  # pylint: disable=unused-argument
) -> Dict[str, Any]:
    for key, value in values.items():
        if _is_number(value):
            values[key] = _create_numerical_dtype(
                key, value, values.get("kitem")
            )
    return values


def _get_ktype_from_id(ktype_id: str) -> "KType":
    from dsms import Context

    if not isinstance(ktype_id, str):
        value = Context.ktypes.get(ktype_id.value)
    else:
        value = Context.ktypes.get(ktype_id)

    if not value:
        raise TypeError(f"KType for `ktype_id={ktype_id}` does not exist.")
    return value


def _get_remote_ktypes() -> Enum:
    """Get the KTypes from the remote backend"""
    from dsms import (  # isort:skip
        Context,
        KType,
    )

    response = _perform_request("api/knowledge-type/", "get")
    if not response.ok:
        raise ConnectionError(
            f"Something went wrong fetching the remote ktypes: {response.text}"
        )
    Context.ktypes = {ktype["id"]: KType(**ktype) for ktype in response.json()}

    return Enum("KTypes", {_name_to_camel(key): key for key in Context.ktypes})


def _get_kitem_list() -> "List[KItem]":
    """Get all available KItems from the remote backend."""
    from dsms.knowledge.kitem import (  # isort:skip
        KItem,
    )

    response = _perform_request("api/knowledge/kitems", "get")
    if not response.ok:
        raise ValueError(
            f"Something went wrong fetching the available kitems: {response.text}"
        )
    return [KItem(**kitem) for kitem in response.json()]


def _kitem_exists(kitem: Union[Any, str, UUID]) -> bool:
    """Check whether the KItem exists in the remote backend"""
    from dsms.knowledge.kitem import (  # isort:skip
        KItem,
    )

    if isinstance(kitem, KItem):
        route = f"api/knowledge/kitems/{kitem.id}"
    else:
        route = f"api/knowledge/kitems/{kitem}"
    response = _perform_request(route, "get")
    return response.ok


def _get_kitem(uuid: Union[str, UUID]) -> "KItem":
    """Get the KItem for a instance with a certain ID from remote backend"""
    from dsms import Context, KItem

    response = _perform_request(f"api/knowledge/kitems/{uuid}", "get")
    if response.status_code == 404:
        raise ValueError(
            f"""KItem with uuid `{uuid}` does not exist in
            DSMS-instance `{Context.dsms.config.host_url}`"""
        )
    if not response.ok:
        raise ValueError(
            f"""An error occured fetching the KItem with uuid `{uuid}`:
            `{response.text}`"""
        )
    return KItem(**response.json())


def _create_new_kitem(kitem: "KItem") -> None:
    """Create a new KItem in the remote backend"""
    payload = {
        "name": kitem.name,
        "id": str(kitem.id),
        "slug": kitem.slug,
        "ktype_id": kitem.ktype.id,
    }
    response = _perform_request("api/knowledge/kitems", "post", json=payload)
    if not response.ok:
        raise ValueError(
            f"KItem with uuid `{kitem.id}` could not be created in DSMS: {response.text}`"
        )


def _update_kitem(kitem: "KItem") -> Response:
    """Update a KItem in the remote backend."""
    old_kitem = _get_kitem(kitem.id)
    differences = _get_kitems_diffs(old_kitem, kitem)
    dumped = kitem.model_dump_json(
        exclude={
            "authors",
            "annotations",
            "custom_properties",
            "linked_kitems",
            "updated_at",
            "avatar_exists",
            "user_groups",
            "ktype_id",
            "attachments",
            "id",
            "kitem_apps",
            "created_at",
            "external_links",
            "hdf5",
        },
        exclude_none=True,
    )
    custom_properties = kitem.custom_properties.model_dump_json()
    payload = json.loads(dumped)
    payload.update(
        custom_properties={"content": custom_properties}, **differences
    )
    payload.update(
        external_links={
            link.label: str(link.url) for link in kitem.external_links
        }
    )
    response = _perform_request(
        f"api/knowledge/kitems/{kitem.id}", "put", json=payload
    )
    if not response.ok:
        raise ValueError(
            f"KItem with uuid `{kitem.id}` could not be updated in DSMS: {response.text}`"
        )
    for key, value in _get_kitem(kitem.id).__dict__.items():
        if key != "attachments":
            setattr(kitem, key, value)
    return response


def _delete_kitem(kitem: "KItem") -> None:
    """Delete a KItem in the remote backend"""
    response = _perform_request(f"api/knowledge/kitems/{kitem.id}", "delete")
    if not response.ok:
        raise ValueError(
            f"KItem with uuid `{kitem.id}` could not be deleted from DSMS: `{response.text}`"
        )


def _update_attachments(kitem: "KItem") -> None:
    """Update attachments of the KItem."""
    old_kitem = _get_kitem(kitem.id)
    differences = _get_attachment_diffs(old_kitem, kitem)
    for upload in differences["add"]:
        _upload_attachments(kitem, upload.name)
    for remove in differences["remove"]:
        _delete_attachments(kitem, remove.name)
    for key, value in _get_kitem(kitem.id).__dict__.items():
        setattr(kitem, key, value)


def _upload_attachments(kitem: "KItem", attachment: "str") -> None:
    """Upload the attachments of the KItem"""
    path = Path(attachment)

    if path.is_file():
        if not path.exists():
            raise FileNotFoundError(f"File {path} does not exist.")

        with open(path, mode="rb") as file:
            upload_file = {"dataFile": file}
            response = _perform_request(
                f"api/knowledge/attachments/{kitem.id}",
                "put",
                files=upload_file,
            )
        if not response.ok:
            raise RuntimeError(
                f"Could not upload attachment `{path}`: {response.text}"
            )


def _delete_attachments(kitem: "KItem", file_name: str) -> None:
    """Delete attachment from KItem"""
    url = f"api/knowledge/attachments/{kitem.id}/{file_name}"
    response = _perform_request(url, "delete")
    if not response.ok:
        raise RuntimeError(
            f"Could not delete attachment `{file_name}`: {response.text}"
        )


def _get_attachment(kitem_id: "KItem", file_name: str) -> str:
    """Download attachment from KItem"""
    url = f"api/knowledge/attachments/{kitem_id}/{file_name}"
    response = _perform_request(url, "get")
    if not response.ok:
        raise RuntimeError(
            f"Download for attachment `{file_name}` was not successful: {response.text}"
        )
    return response.text


def _get_attachment_diffs(kitem_old: "KItem", kitem_new: "KItem"):
    """Check which attachments should be removed and which should be added."""
    return {
        "remove": set(kitem_old.attachments) - set(kitem_new.attachments),
        "add": set(kitem_new.attachments) - set(kitem_old.attachments),
    }


def _get_kitems_diffs(kitem_old: "KItem", kitem_new: "KItem"):
    """Get the differences in the attributes between two kitems"""
    differences = {}
    attributes = [
        ("linked_kitems", ("kitems", "link", "unlink")),
        ("annotations", ("annotations", "link", "unlink")),
        ("kitem_apps", ("kitem_apps", "update", "remove")),
        ("user_groups", ("user_groups", "add", "remove")),
    ]
    for name, terms in attributes:
        to_add_name = terms[0] + "_to_" + terms[1]
        to_remove_name = terms[0] + "_to_" + terms[2]
        old_attr = getattr(kitem_old, name)
        new_attr = getattr(kitem_new, name)
        differences[to_add_name] = [
            json.loads(attr.model_dump_json())
            for attr in set(new_attr) - set(old_attr)
        ]
        differences[to_remove_name] = [
            json.loads(attr.model_dump_json())
            for attr in set(old_attr) - set(new_attr)
        ]
    return differences


def _commit(buffers: "Buffers") -> None:
    """Commit the buffers for the
    created, updated and deleted buffers"""
    _commit_created(buffers.created)
    _commit_updated(buffers.updated)
    _commit_deleted(buffers.deleted)


def _commit_created(buffer: "Dict[str, KItem]") -> dict:
    """Commit the buffer for the `created` buffers"""
    for kitem in buffer.values():
        exists = _kitem_exists(kitem)
        if not exists:
            _create_new_kitem(kitem)


def _commit_updated(buffer: "Dict[str, KItem]") -> None:
    """Commit the buffer for the `updated` buffers"""
    for kitem in buffer.values():
        if _kitem_exists(kitem):
            if isinstance(kitem.hdf5, pd.DataFrame):
                _update_hdf5(kitem.id, kitem.hdf5)
            elif isinstance(kitem.hdf5, type(None)) and _inspect_hdf5(
                kitem.id
            ):
                _delete_hdf5(kitem.id)
            _update_kitem(kitem)
            _update_attachments(kitem)


def _commit_deleted(buffer: "Dict[str, KItem]") -> None:
    """Commit the buffer for the `deleted` buffers"""
    for kitem in buffer.values():
        if _kitem_exists(kitem):
            _delete_hdf5(kitem.id)
            _delete_kitem(kitem)


def _search(
    query: Optional[str] = None,
    ktypes: "Optional[List[KType]]" = [],
    annotations: "Optional[List[str]]" = [],
    limit: "Optional[int]" = 10,
    allow_fuzzy: "Optional[bool]" = True,
) -> "List[KItem]":
    """Search for KItems in the remote backend"""
    from dsms import KItem  # isort:skip

    payload = {
        "search_term": query or "",
        "ktypes": [ktype.value for ktype in ktypes],
        "kitem_annotations": annotations,
        "limit": limit,
    }
    response = _perform_request(
        "api/knowledge/kitems/search",
        "post",
        json=payload,
        params={"allow_fuzzy": allow_fuzzy},
    )
    if not response.ok:
        raise RuntimeError(
            f"Search could not be executed successfully: {response.text}`"
        )
    try:
        dumped = response.json()
    except Exception as excep:
        raise RuntimeError(
            f"""Something went wrong while searching for KItems: {response.text}"""
        ) from excep
    return [KItem(**item) for item in dumped]


def _slugify(input_string: str, replacement: str = ""):
    """Turn any arbitrary string into a slug."""
    slug = re.sub(
<<<<<<< HEAD
        r"[^\w\s]", replacement, input_string
=======
        r"[^\w\s\-_]", "", input_string
>>>>>>> f490d4ea
    )  # Remove all non-word characters (everything except numbers and letters)
    slug = re.sub(r"\s+", "", slug)  # Replace all runs of whitespace
    slug = slug.lower()  # Convert the string to lowercase.
    return slug


def _slug_is_available(ktype_id: Union[str, UUID], value: str) -> bool:
    """Check whether the id of a KItem is available in the DSMS or not"""
    response = _perform_request(
        f"api/knowledge/kitems/{ktype_id}/{value}", "head"
    )
    return response.status_code == 404


def _get_hdf5_column(kitem_id: str, column_id: int) -> List[Any]:
    """Download the column of a hdf5 container of a certain kitem"""
    response = _perform_request(
        f"api/knowledge/data_api/{kitem_id}/column-{column_id}", "get"
    )
    if not response.ok:
        message = f"""Something went wrong fetch column id `{column_id}`
        for kitem `{kitem_id}`: {response.text}"""
        raise ValueError(message)
    return response.json().get("array")


def _inspect_hdf5(kitem_id: str) -> Optional[List[Dict[str, Any]]]:
    """Get column info for the hdf5 container of a certain kitem"""
    response = _perform_request(f"api/knowledge/data_api/{kitem_id}", "get")
    if not response.ok and response.status_code == 404:
        hdf5 = None
    elif not response.ok and response.status_code != 404:
        message = f"""Something went wrong fetching intospection
        for kitem `{kitem_id}`: {response.text}"""
        raise ValueError(message)
    else:
        hdf5 = response.json()
    return hdf5


def _update_hdf5(kitem_id: str, data: pd.DataFrame):
    buffer = io.BytesIO()
    data.to_json(buffer, indent=2)
    buffer.seek(0)
    response = _perform_request(
        f"api/knowledge/data_api/{kitem_id}", "put", files={"data": buffer}
    )
    if not response.ok:
        raise RuntimeError(
            f"Could not put dataframe into kitem with id `{kitem_id}`: {response.text}"
        )


def _delete_hdf5(kitem_id: str) -> Response:
    return _perform_request(f"api/knowledge/data_api/{kitem_id}", "delete")<|MERGE_RESOLUTION|>--- conflicted
+++ resolved
@@ -456,11 +456,7 @@
 def _slugify(input_string: str, replacement: str = ""):
     """Turn any arbitrary string into a slug."""
     slug = re.sub(
-<<<<<<< HEAD
-        r"[^\w\s]", replacement, input_string
-=======
-        r"[^\w\s\-_]", "", input_string
->>>>>>> f490d4ea
+        r"[^\w\s\-_]", replacement, input_string
     )  # Remove all non-word characters (everything except numbers and letters)
     slug = re.sub(r"\s+", "", slug)  # Replace all runs of whitespace
     slug = slug.lower()  # Convert the string to lowercase.
