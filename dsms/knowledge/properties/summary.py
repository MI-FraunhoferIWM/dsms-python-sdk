"""Summary of a KItem"""


from typing import TYPE_CHECKING, Any, Optional
from uuid import UUID

from pydantic import BaseModel, ConfigDict, Field, model_serializer

from dsms.knowledge.utils import print_model

if TYPE_CHECKING:
    from typing import Set

    from dsms import Session


class Summary(BaseModel):
    """Model for the custom properties of the KItem"""

    id: Optional[UUID] = Field(
        None,
        description="ID of the KItem",
    )
    text: str = Field(..., description="Summary text of the KItem")
    kitem: Optional[Any] = Field(
        None, description="KItem related to the summary", exclude=True
    )

    model_config = ConfigDict(
        extra="forbid", exclude={"kitem", "id"}, validate_assignment=True
    )

    def __setattr__(self, name, value) -> None:
        """Add kitem to updated-buffer if an attribute is set"""
        super().__setattr__(name, value)
        self._mark_as_updated()

    # OVERIDE
    def __str__(self):
        return print_model(self, "summary")

    def __repr__(self) -> str:
        """Pretty print the custom properties"""
        return str(self)

    def __hash__(self) -> int:
        return hash(str(self))

    def _mark_as_updated(self) -> None:
        if self.kitem and self.id not in self.context.buffers.updated:
            self.context.buffers.updated.update({self.id: self.kitem})

    @property
    def id(self) -> Optional[UUID]:
        """Identifier of the KItem related to the CustomProperies"""
        if not self.kitem:
            raise ValueError("KItem not defined yet.")
        return self.kitem.id  # pylint: disable=E1101

    @property
<<<<<<< HEAD
    def context(cls) -> "Session":
=======
    def context(self) -> "Session":
>>>>>>> 481c4e2f
        """Getter for Session"""
        from dsms import (  # isort:skip
            Session,
        )

        return Session

    @property
    def exclude(self) -> "Optional[Set[str]]":
        """Fields to be excluded from the JSON-schema"""
        return self.model_config.get("exclude")

    @model_serializer
    def serialize(self) -> str:
        """Serialize the summary model"""
        return self.text<|MERGE_RESOLUTION|>--- conflicted
+++ resolved
@@ -58,11 +58,7 @@
         return self.kitem.id  # pylint: disable=E1101
 
     @property
-<<<<<<< HEAD
-    def context(cls) -> "Session":
-=======
     def context(self) -> "Session":
->>>>>>> 481c4e2f
         """Getter for Session"""
         from dsms import (  # isort:skip
             Session,
