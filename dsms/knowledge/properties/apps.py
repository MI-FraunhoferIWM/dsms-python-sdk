"""App  property of a KItem"""

import warnings
from datetime import datetime
from typing import Any, Dict, List, Optional, Union
from uuid import UUID

from pydantic import BaseModel, Field, model_serializer

from dsms.core.session import Session
from dsms.knowledge.utils import _perform_request, print_model


class AdditionalProperties(BaseModel):
    """Additional properties of"""

    triggerUponUpload: bool = Field(
        False,
        description="Whether the app should be triggered when a file is uploaded",
    )
    triggerUponUploadFileExtensions: Optional[List[str]] = Field(
        None,
        description="File extensions for which the upload shall be triggered.",
    )

    # OVERRIDE
    def __str__(self):
        return print_model(self, "additional_properties")

    # OVERRIDE
    def __repr__(self) -> str:
        return str(self)


class JobStatus(BaseModel):
    """Status of a job"""

    phase: str = Field(..., description="General job app status")
    estimated_duration: Optional[Union[str, datetime]] = Field(
        None, description="Estimated duration of the job"
    )
    finished_at: Optional[Union[str, datetime]] = Field(
        None, description="Datetime when the job was finished"
    )
    started_at: Optional[Union[str, datetime]] = Field(
        None, description="Datetime when when the job was started"
    )
    message: Optional[str] = Field(
        None, description="General message of the job"
    )
    progress: Optional[str] = Field(
        None, description="Relative number of jobs which were finished"
    )

    # OVERRIDE
    def __str__(self):
        return print_model(self, "job_status")

    # OVERRIDE
    def __repr__(self) -> str:
        return str(self)


class App(BaseModel):
    """App of a KItem."""

    id: Optional[UUID] = Field(None, description="ID of the KItem")

    kitem_app_id: Optional[int] = Field(
        None, description="ID of the KItem App"
    )
    executable: str = Field(
        ...,
        description="Name of the executable related to the app",
        max_length=400,
    )
    title: str = Field(
        ..., description="Title of the appilcation", max_length=50
    )
    description: Optional[str] = Field(
        None,
        description="Description of the appilcation",
        max_length=1000,
    )
    tags: Optional[dict] = Field(
        None, description="Tags related to the appilcation"
    )
    additional_properties: Optional[AdditionalProperties] = Field(
        None, description="Additional properties related to the appilcation"
    )

    @model_serializer
    def serialize_app(self) -> Dict[str, Any]:
        """Serialize app model"""
        return {
            key: value
            for key, value in self.__dict__.items()
            if key not in ["id", "kitem_app_id"]
        }

    def run(
        self,
        wait=True,
        expose_sdk_config=False,
        **kwargs,
    ) -> None:
        """Run application.

        Args:
            wait (bool, optional): whether the job shall not be run asychronously
                (not in the background), but the object should wait until the job finished.
                Warning: this may lead to a request timeout for long running jobs!
                    Job details may not be associated anymore when this occurs.
            expose_sdk_config (bool, optional):
                Determines whether SDK parameters (such as host URL, SSL verification, etc.)
                should be passed through or propagated to the app using the SDK.
                If set to True, the SDK's configuration will be made available
                for the app to use, allowing it to inherit settings such as the host URL
                or SSL configuration. If False, the app will not have access to these parameters,
                and the SDK will handle its own configuration independently.
                Defaults to False.
            **kwargs (Any, optional): Additional arguments to be passed to the workflow.
                KItem ID is passed automatically

        """
        kwargs["kitem_id"] = str(self.id)
        if expose_sdk_config:
            kwargs[
                "access_token"
            ] = Session.dsms.config.token.get_secret_value()

        response = _perform_request(
            Session.dsms,
            f"api/knowledge/apps/argo/job/{self.executable}",
            "post",
            json=kwargs,
            params={"wait": wait},
        )
        if not response.ok:
            raise RuntimeError(
                f"Submission was not successful: {response.text}"
            )
        submitted = response.json()
        if wait and Session.dsms.config.auto_refresh:
            item = Session.kitems.get(str(self.id))
            if item:
                item.refresh()
            else:
                warnings.warn(
                    f"Could not refresh KItem with ID {self.id} automatically."
                )

        return Job(name=submitted.get("name"), executable=self.executable)

    @property
    def inputs(self) -> Dict[str, Any]:
        """Inputs defined for the app from the webform builder"""
        route = f"api/knowledge/apps/argo/{self.executable}/inputs"
        response = _perform_request(Session.dsms, route, "get")
        if not response.ok:
            raise RuntimeError(
                f"Could not fetch app input schema: {response.text}"
            )
        return response.json()

    def __str__(self):
        return print_model(self, "app", exclude_extra={"id"})

    # OVERRIDE
    def __repr__(self) -> str:
        return str(self)


class Job(BaseModel):
    """Job running an app"""

    name: str = Field(..., description="Name of the job submitted")

    executable: str = Field(
        ..., description="Name of the executable of the job"
    )

    @property
    def status(self) -> JobStatus:
        """Get the status of the currently running job"""

        route = f"api/knowledge/apps/argo/job/{self.name}/status"

        response = _perform_request(Session.dsms, route, "get")
        if not response.ok:
            raise RuntimeError(f"Could not fetch job status: {response.text}")
        return JobStatus(**response.json())

    @property
    def artifacts(self) -> Dict[str, Any]:
        """Get the atrifcats of a finished job"""

        route = f"api/knowledge/apps/argo/job/{self.name}/artifacts"
        response = _perform_request(Session.dsms, route, "get")
        if not response.ok:
            raise RuntimeError(
                f"Could not fetch job artifacts: {response.text}"
            )
        return response.json()

    @property
    def logs(self) -> str:
        """Get the logs of a job"""
        route = f"api/knowledge/apps/argo/job/{self.name}/logs"
        response = _perform_request(Session.dsms, route, "get")
        if not response.ok:
            raise RuntimeError(f"Could not fetch job logs: {response.text}")
        return response.text

<<<<<<< HEAD

class AppList(list):
    """KItemPropertyList for apps"""

=======
    # OVERRIDE
    def __str__(self):
        return print_model(self, "job")

    # OVERRIDE
    def __repr__(self) -> str:
        return str(self)


class AppList(list):
    """KItemPropertyList for apps"""

>>>>>>> 9ae416e7
    @property
    def by_title(self) -> Dict[str, App]:
        """Get apps by title"""
        return {app.title: app for app in self}

    @property
    def by_exe(self) -> Dict[str, App]:
        """Get apps by executable"""
        return {app.executable: app for app in self}<|MERGE_RESOLUTION|>--- conflicted
+++ resolved
@@ -212,25 +212,18 @@
             raise RuntimeError(f"Could not fetch job logs: {response.text}")
         return response.text
 
-<<<<<<< HEAD
+    # OVERRIDE
+    def __str__(self):
+        return print_model(self, "job")
+
+    # OVERRIDE
+    def __repr__(self) -> str:
+        return str(self)
+
 
 class AppList(list):
     """KItemPropertyList for apps"""
 
-=======
-    # OVERRIDE
-    def __str__(self):
-        return print_model(self, "job")
-
-    # OVERRIDE
-    def __repr__(self) -> str:
-        return str(self)
-
-
-class AppList(list):
-    """KItemPropertyList for apps"""
-
->>>>>>> 9ae416e7
     @property
     def by_title(self) -> Dict[str, App]:
         """Get apps by title"""
