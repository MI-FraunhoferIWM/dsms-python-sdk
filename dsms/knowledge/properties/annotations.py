"""Annotation property of a KItem"""

from typing import TYPE_CHECKING

from pydantic import BaseModel, Field

from dsms.knowledge.utils import print_model

if TYPE_CHECKING:
    from typing import Any, Dict


class Annotation(BaseModel):
    """KItem annotation model"""

    iri: str = Field(..., description="IRI of the annotation", max_length=200)
    label: str = Field(
        ..., description="Label of the annotation", max_length=100
    )
    namespace: str = Field(
        ..., description="Namespace of the annotation", max_length=100
    )

    # OVERRIDE
    def __str__(self) -> str:
        return print_model(self, "annotation")

<<<<<<< HEAD
=======
    # OVERRIDE
    def __repr__(self) -> str:
        return str(self)

>>>>>>> 9ae416e7

class AnnotationList(list):
    """KItemPropertyList for Annotations"""

    @property
    def by_iri(self) -> "Dict[str, Any]":
        """Return dict of annotations per IRI"""
        return {annotation.iri: annotation for annotation in self}<|MERGE_RESOLUTION|>--- conflicted
+++ resolved
@@ -25,13 +25,10 @@
     def __str__(self) -> str:
         return print_model(self, "annotation")
 
-<<<<<<< HEAD
-=======
     # OVERRIDE
     def __repr__(self) -> str:
         return str(self)
 
->>>>>>> 9ae416e7
 
 class AnnotationList(list):
     """KItemPropertyList for Annotations"""
