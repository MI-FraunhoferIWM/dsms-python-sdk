"""Attachment property of a KItem"""

from pathlib import Path
from typing import TYPE_CHECKING, Optional, Union
from uuid import UUID

from pydantic import BaseModel, ConfigDict, Field

from dsms.core.session import Session
from dsms.knowledge.utils import _get_attachment, print_model

if TYPE_CHECKING:
    from typing import List


class Attachment(BaseModel):
    """Attachment uploaded by a  certain user."""

    id: UUID = Field(
        None,
        description="ID of the attachment",
        exclude=True,
    )

    name: str = Field(
        ..., description="File name of the attachment", max_length=100
    )

    content: Optional[Union[str, bytes]] = Field(
        None, description="Content of the file", exclude=True
    )

    model_config = ConfigDict(
        exclude={"id", "content"},
        populate_by_name=True,
        from_attributes=True,
    )

<<<<<<< HEAD
    def __repr__(self) -> str:
        return str(self)

=======
    # OVERRIDE
    def __repr__(self) -> str:
        return str(self)

    # OVERRIDE
>>>>>>> 9ae416e7
    def __str__(self) -> str:
        return print_model(self, "attachment", exclude_extra={"id"})

    def download(self, as_bytes: bool = False) -> "Union[str, bytes]":
        """Download attachment file"""
        if not self.content:
            content = _get_attachment(
                Session.dsms, self.id, self.name, as_bytes
            )
        else:
            content = self.content
        return content


class AttachmentList(list):
    """KItemPropertyList for managing attachments."""

    @property
    def by_name(self) -> "List[str]":
        "Return list of names of attachments"
        return {
            Path(attachment.name).stem
            + Path(attachment.name).suffix: attachment
            for attachment in self
        }<|MERGE_RESOLUTION|>--- conflicted
+++ resolved
@@ -36,17 +36,11 @@
         from_attributes=True,
     )
 
-<<<<<<< HEAD
-    def __repr__(self) -> str:
-        return str(self)
-
-=======
     # OVERRIDE
     def __repr__(self) -> str:
         return str(self)
 
     # OVERRIDE
->>>>>>> 9ae416e7
     def __str__(self) -> str:
         return print_model(self, "attachment", exclude_extra={"id"})
 
