"""Linked KItems of a KItem"""

from datetime import datetime
from typing import TYPE_CHECKING, Any, Dict, List, Optional, Union
from uuid import UUID

from pydantic import (  # isort:skip
    BaseModel,
<<<<<<< HEAD
=======
    AliasChoices,
>>>>>>> 9ae416e7
    Field,
    model_serializer,
    field_validator,
)

from dsms.core.session import Session  # isort:skip
from dsms.core.utils import _name_to_camel  # isort:skip
from dsms.knowledge.ktype import KType  # isort:skip
from dsms.knowledge.properties.summary import Summary  # isort:skip
from dsms.knowledge.properties.apps import App  # isort:skip
from dsms.knowledge.properties.affiliations import Affiliation  # isort:skip
from dsms.knowledge.properties.annotations import Annotation  # isort:skip
from dsms.knowledge.properties.attachments import Attachment  # isort:skip
from dsms.knowledge.properties.authors import Author  # isort:skip
from dsms.knowledge.properties.contacts import ContactInfo  # isort:skip
from dsms.knowledge.properties.external_links import ExternalLink  # isort:skip
from dsms.knowledge.properties.user_groups import UserGroup  # isort:skip
from dsms.knowledge.utils import _get_kitem, print_model  # isort:skip
from dsms.knowledge.webform import KItemCustomPropertiesModel  # isort:skip


if TYPE_CHECKING:
    from dsms import KItem


class LinkedLinkedKItem(BaseModel):
    """Linked KItem of linked KItems"""

    id: str = Field(..., description="ID of a linked KItem of a linked KItem")

    def __str__(self) -> str:
        """Pretty print the linked KItems of the linked KItem"""
        return print_model(self, "linked_kitem")

    def __repr__(self) -> str:
        """Pretty print the linked KItems of the linked KItem"""
        return str(self)


class LinkedKItem(BaseModel):
    """Data model of a linked KItem"""

    id: UUID = Field(
        ...,
        description="ID of the KItem to be linked",
    )

    name: str = Field(..., description="Name of the linked KItem")

    slug: str = Field(..., description="Slug of the linked KItem")

    ktype_id: str = Field(..., description="Ktype ID of the linked KItem")

<<<<<<< HEAD
    summary: Optional[Summary] = Field(
=======
    summary: Optional[Union[str, Summary]] = Field(
>>>>>>> 9ae416e7
        None, description="Summary of the linked KItem."
    )

    avatar_exists: Optional[bool] = Field(
        False, description="Wether the linked KItem has an avatar."
    )

    annotations: List[Annotation] = Field(
        [], description="Annotations of the linked KItem"
    )

    linked_kitems: List[LinkedLinkedKItem] = Field(
        [], description="Linked KItems of the linked KItem"
    )

    external_links: List[ExternalLink] = Field(
        [], description="External links of the linked KItem"
    )

    contacts: List[ContactInfo] = Field(
        [], description="Contact info of the linked KItem"
    )

    authors: List[Author] = Field(
        [], description="Authors of the linked KItem"
    )

    affiliations: List[Affiliation] = Field(
        [], description="Linked affiliations of the linked KItem"
    )

    attachments: List[Attachment] = Field(
        [], description="Attachment of the linked KItem"
    )

    user_groups: List[UserGroup] = Field(
        [], description="User groups of the linked KItem"
    )

    custom_properties: Optional[KItemCustomPropertiesModel] = Field(
        None, description="Custom properies of the linked KItem"
    )

<<<<<<< HEAD
    kitem_apps: List[App] = Field([], description="Apps of the linked KItem")
=======
    apps: List[App] = Field(
        [],
        description="Apps of the linked KItem",
        alias=AliasChoices("kitem_apps", "apps"),
    )
>>>>>>> 9ae416e7

    created_at: Optional[Union[str, datetime]] = Field(
        None, description="Time and date when the KItem was created."
    )
    updated_at: Optional[Union[str, datetime]] = Field(
        None, description="Time and date when the KItem was updated."
    )

    rdf_exists: Optional[bool] = Field(
        False, description="Wether the linked KItem has an RDF subgraph."
    )

    def fetch(self) -> "KItem":
        """Fetch the linked KItem"""
        return Session.kitems.get(str(self.id)) or _get_kitem(
            Session.dsms, self.id
        )

    def is_a(self, to_be_compared: KType) -> bool:
        """Check the KType of the KItem"""
        return self.ktype_id == to_be_compared.id  # pylint: disable=no-member

    # OVERRIDE
    def __str__(self) -> str:
        """Pretty print the linked KItem"""
        return print_model(self, "linked_kitem")

    # OVERRIDE
    def __repr__(self) -> str:
        """Pretty print the linked KItem"""
        return str(self)

    @field_validator("attachments", mode="before")
    @classmethod
    def validate_attachments_before(
        cls, value: List[Union[str, Attachment]]
    ) -> List[Attachment]:
        """Validate attachments Field"""
        return [
            Attachment(name=attachment)
            if isinstance(attachment, str)
            else attachment
            for attachment in value
        ]

    @field_validator("summary", mode="after")
    @classmethod
    def validate_summary_before(cls, value: Union[str, Summary]) -> str:
        """Validate summary Field"""
        if isinstance(value, Summary):
            value = value.text
        return value

    # OVERRIDE
    @model_serializer
    def serialize_author(self) -> Dict[str, Any]:
        """Serialize linked kitems model"""
        return {
            key: (
                str(value)
                if key in ["updated_at", "created_at", "id"]
                else value
            )
            for key, value in self.__dict__.items()
        }

    @field_validator("custom_properties", mode="before")
    @classmethod
    def validate_custom_properties(
        cls, value: "Optional[Dict[str, Any]]"
    ) -> "Optional[Dict[str, Any]]":
        """Validate the custom properties of the linked KItem"""
        if isinstance(value, dict):
            value = value.get("content") or value
            if len(value) == 0:
                value = None
        return value


class LinkedKItemsList(list):
    """KItemPropertyList for linked KItems"""

    def get(self, kitem_id: "Union[str, UUID]") -> "KItem":
        """Get the kitem with a certain id which is linked to the source KItem."""
        if not str(kitem_id) in [str(item.id) for item in self]:
            raise KeyError(f"A KItem with ID `{kitem_id} is not linked.")
        return Session.kitems.get(str(kitem_id)) or _get_kitem(kitem_id)

    @property
    def by_annotation(self) -> "Dict[str, List[KItem]]":
        """Get the kitems grouped by annotation"""
        grouped = {}
        for linked in self:
            for annotation in linked.annotations:
                if not annotation.iri in grouped:
                    grouped[annotation.iri] = []
                if not linked in grouped[annotation.iri]:
                    grouped[annotation.iri].append(linked)
        return grouped

    @property
    def by_ktype(self) -> "Dict[KType, List[KItem]]":
        """Get the kitems grouped by ktype"""

        grouped = {}
        for linked in self:
            ktype = Session.dsms.ktypes[_name_to_camel(linked.ktype_id)]
            if not ktype in grouped:
                grouped[ktype] = []
            if not linked in grouped[ktype]:
                grouped[ktype].append(linked)
        return grouped<|MERGE_RESOLUTION|>--- conflicted
+++ resolved
@@ -6,10 +6,7 @@
 
 from pydantic import (  # isort:skip
     BaseModel,
-<<<<<<< HEAD
-=======
     AliasChoices,
->>>>>>> 9ae416e7
     Field,
     model_serializer,
     field_validator,
@@ -63,11 +60,7 @@
 
     ktype_id: str = Field(..., description="Ktype ID of the linked KItem")
 
-<<<<<<< HEAD
-    summary: Optional[Summary] = Field(
-=======
     summary: Optional[Union[str, Summary]] = Field(
->>>>>>> 9ae416e7
         None, description="Summary of the linked KItem."
     )
 
@@ -111,15 +104,11 @@
         None, description="Custom properies of the linked KItem"
     )
 
-<<<<<<< HEAD
-    kitem_apps: List[App] = Field([], description="Apps of the linked KItem")
-=======
     apps: List[App] = Field(
         [],
         description="Apps of the linked KItem",
         alias=AliasChoices("kitem_apps", "apps"),
     )
->>>>>>> 9ae416e7
 
     created_at: Optional[Union[str, datetime]] = Field(
         None, description="Time and date when the KItem was created."
