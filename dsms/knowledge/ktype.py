--- conflicted
+++ resolved
@@ -10,13 +10,9 @@
 from pydantic import BaseModel, Field, model_serializer
 
 from dsms.core.logging import handler
-<<<<<<< HEAD
 from dsms.core.session import Session
+from dsms.knowledge.data_format import DataFormat
 from dsms.knowledge.utils import _refresh_ktype, print_ktype
-=======
-from dsms.knowledge.data_format import DataFormat
-from dsms.knowledge.utils import _ktype_exists, _refresh_ktype, print_ktype
->>>>>>> 4befbde4
 from dsms.knowledge.webform import Webform
 
 if TYPE_CHECKING:
@@ -81,7 +77,6 @@
             for key, value in self.__dict__.items()
         }
 
-<<<<<<< HEAD
     @property
     def dsms(self) -> "DSMS":
         """DSMS session getter"""
@@ -91,7 +86,7 @@
     def session(self) -> "Session":
         """Getter for Session"""
         return Session
-=======
+
     def export(self, data_format: DataFormat) -> Any:
         """Export ktypes to different formats"""
 
@@ -129,5 +124,4 @@
         if data_format == DataFormat.YAML:
             return yaml.safe_load(data)
 
-        raise ValueError(f"Unsupported data format: {data_format}")
->>>>>>> 4befbde4
+        raise ValueError(f"Unsupported data format: {data_format}")