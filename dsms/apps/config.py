--- conflicted
+++ resolved
@@ -127,11 +127,7 @@
                     "name": "request_timeout",
                     "value": config.request_timeout,
                 },
-<<<<<<< HEAD
-                {"name": "ping", "value": config.ping_dsms},
-=======
                 {"name": "ping", "value": config.ping_backend},
->>>>>>> 9ae416e7
                 {"name": "host_url", "value": str(config.host_url)},
                 {"name": "ssl_verify", "value": config.ssl_verify},
                 {"name": "kitem_repo", "value": config.kitem_repo},
