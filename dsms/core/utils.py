--- conflicted
+++ resolved
@@ -55,15 +55,12 @@
         **kwargs,
     )
     response.encoding = Session.dsms.config.encoding
-<<<<<<< HEAD
-=======
     try:
         debug_text = json.dumps(response.json(), indent=2)
     except Exception:
         debug_text = response.text
     logger.debug("Received the follow response from route `%s`:", route)
     logger.debug(debug_text)
->>>>>>> 481c4e2f
     return response
 
 
