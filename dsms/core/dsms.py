--- conflicted
+++ resolved
@@ -11,11 +11,7 @@
 from dsms.apps.utils import _get_available_apps_specs
 from dsms.core.configuration import Configuration
 from dsms.core.session import Session
-<<<<<<< HEAD
-from dsms.core.utils import _ping_dsms
-=======
 from dsms.core.utils import _ping_backend
->>>>>>> 9ae416e7
 from dsms.knowledge.kitem import KItem
 from dsms.knowledge.ktype import KType
 from dsms.knowledge.sparql_interface import SparqlInterface
@@ -318,11 +314,7 @@
         )
     if dsms.config.ping_backend:
         try:
-<<<<<<< HEAD
-            response = _ping_dsms(dsms)
-=======
             response = _ping_backend(dsms)
->>>>>>> 9ae416e7
             if not response.ok:
                 raise ConnectionError(
                     f"""Host with `{dsms.config.host_url}`
