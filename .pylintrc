--- conflicted
+++ resolved
@@ -77,11 +77,8 @@
     too-many-public-methods,
     too-many-locals,
     no-value-for-parameter,
-<<<<<<< HEAD
     too-many-branches,
-=======
     too-many-lines,
->>>>>>> e5b33968
 
 
 
