--- conflicted
+++ resolved
@@ -59,11 +59,7 @@
    "metadata": {},
    "outputs": [],
    "source": [
-<<<<<<< HEAD
-    "item = dsms[\"8a0b398d-b566-431a-b069-dc8195582baf\"]"
-=======
     "item = dsms[\"ff1316ef-790c-4833-915c-de13c5f3ba91\"]"
->>>>>>> 9ae416e7
    ]
   },
   {
@@ -76,15 +72,9 @@
       "text/plain": [
        "kitem:\n",
        "  name: Specimen123\n",
-<<<<<<< HEAD
-       "  id: 8a0b398d-b566-431a-b069-dc8195582baf\n",
-       "  ktype_id: specimen\n",
-       "  slug: specimen123-8a0b398d\n",
-=======
        "  id: ff1316ef-790c-4833-915c-de13c5f3ba91\n",
        "  ktype_id: specimen\n",
        "  slug: specimen123-ff1316ef\n",
->>>>>>> 9ae416e7
        "  annotations: []\n",
        "  attachments:\n",
        "  - name: subgraph.ttl\n",
@@ -94,13 +84,8 @@
        "  - user_id: 7f0e5a37-353b-4bbc-b1f1-b6ad575f562d\n",
        "  avatar_exists: false\n",
        "  contacts: []\n",
-<<<<<<< HEAD
-       "  created_at: 2025-04-09 10:25:31.657456\n",
-       "  updated_at: 2025-04-09 10:25:31.657456\n",
-=======
        "  created_at: 2025-04-10 10:29:24.395884\n",
        "  updated_at: 2025-04-10 10:29:24.395884\n",
->>>>>>> 9ae416e7
        "  external_links: []\n",
        "  apps: []\n",
        "  user_groups: []\n",
@@ -216,15 +201,9 @@
       "text/plain": [
        "kitem:\n",
        "  name: Specimen-123\n",
-<<<<<<< HEAD
-       "  id: 8a0b398d-b566-431a-b069-dc8195582baf\n",
-       "  ktype_id: specimen\n",
-       "  slug: specimen123-8a0b398d\n",
-=======
        "  id: ff1316ef-790c-4833-915c-de13c5f3ba91\n",
        "  ktype_id: specimen\n",
        "  slug: specimen123-ff1316ef\n",
->>>>>>> 9ae416e7
        "  annotations:\n",
        "  - iri: https://w3id.org/pmd/co/Specimen\n",
        "    label: Specimen\n",
@@ -240,13 +219,8 @@
        "  contacts:\n",
        "  - name: Specimen preparation\n",
        "    email: specimenpreparation@group.mail\n",
-<<<<<<< HEAD
-       "  created_at: 2025-04-09 10:25:31.657456\n",
-       "  updated_at: 2025-04-09 10:27:53.802242\n",
-=======
        "  created_at: 2025-04-10 10:29:24.395884\n",
        "  updated_at: 2025-04-10 10:30:00.537758\n",
->>>>>>> 9ae416e7
        "  external_links:\n",
        "  - label: specimen-link\n",
        "    url: http://specimens.org\n",
@@ -317,23 +291,6 @@
       "@prefix rdfs: <http://www.w3.org/2000/01/rdf-schema#> .\n",
       "@prefix xsd: <http://www.w3.org/2001/XMLSchema#> .\n",
       "\n",
-<<<<<<< HEAD
-      "<https://bue.materials-data.space/knowledge/specimen/specimen123-8a0b398d> a ns2:TestPiece ;\n",
-      "    rdfs:label \"Specimen-123\"^^xsd:string ;\n",
-      "    ns2:hasTotalLength_Object <https://bue.materials-data.space/knowledge/specimen/max_specimen123-8a0b398d>,\n",
-      "        <https://bue.materials-data.space/knowledge/specimen/min_specimen123-8a0b398d> ;\n",
-      "    ns2:hasWidth_Object <https://bue.materials-data.space/knowledge/specimen/emmo#EMMO_e4de48b1_dabb_4490_ac2b_040f926c64f0_specimen123-8a0b398d> .\n",
-      "\n",
-      "<https://bue.materials-data.space/knowledge/specimen/emmo#EMMO_e4de48b1_dabb_4490_ac2b_040f926c64f0_specimen123-8a0b398d> a <https://w3id.org/emmo#EMMO_e4de48b1_dabb_4490_ac2b_040f926c64f0> ;\n",
-      "    ns1:hasUnit \"http://qudt.org/vocab/unit/MilliM\"^^xsd:anyURI ;\n",
-      "    ns1:value 1 .\n",
-      "\n",
-      "<https://bue.materials-data.space/knowledge/specimen/max_specimen123-8a0b398d> a <https://w3id.org/emmo#EMMO_cd2cd0de_e0cc_4ef1_b27e_2e88db027bac> ;\n",
-      "    ns1:hasUnit \"http://qudt.org/vocab/unit/MilliM\"^^xsd:anyURI ;\n",
-      "    ns1:value \"0.2\"^^xsd:float .\n",
-      "\n",
-      "<https://bue.materials-data.space/knowledge/specimen/min_specimen123-8a0b398d> a <https://w3id.org/emmo#EMMO_cd2cd0de_e0cc_4ef1_b27e_2e88db027bac> ;\n",
-=======
       "<https://bue.materials-data.space/knowledge/specimen/specimen123-ff1316ef> a ns2:TestPiece ;\n",
       "    rdfs:label \"Specimen-123\"^^xsd:string ;\n",
       "    ns2:hasTotalLength_Object <https://bue.materials-data.space/knowledge/specimen/max_specimen123-ff1316ef>,\n",
@@ -349,7 +306,6 @@
       "    ns1:value \"0.2\"^^xsd:float .\n",
       "\n",
       "<https://bue.materials-data.space/knowledge/specimen/min_specimen123-ff1316ef> a <https://w3id.org/emmo#EMMO_cd2cd0de_e0cc_4ef1_b27e_2e88db027bac> ;\n",
->>>>>>> 9ae416e7
       "    ns1:hasUnit \"http://qudt.org/vocab/unit/MilliM\"^^xsd:anyURI ;\n",
       "    ns1:value \"0.1\"^^xsd:float .\n",
       "\n",
