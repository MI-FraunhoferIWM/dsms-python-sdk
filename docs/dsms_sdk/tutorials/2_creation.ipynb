--- conflicted
+++ resolved
@@ -69,11 +69,7 @@
      "name": "stderr",
      "output_type": "stream",
      "text": [
-<<<<<<< HEAD
-      "/app/dsms/knowledge/kitem.py:472: UserWarning: A flat dictionary was provided for custom properties.\n",
-=======
       "/app/dsms/knowledge/kitem.py:477: UserWarning: A flat dictionary was provided for custom properties.\n",
->>>>>>> 9ae416e7
       "                    Will be transformed into `KItemCustomPropertiesModel`.\n",
       "  warnings.warn(\n"
      ]
@@ -149,11 +145,7 @@
     {
      "data": {
       "text/plain": [
-<<<<<<< HEAD
-       "'https://bue.materials-data.space/knowledge/specimen/specimen123-8a0b398d'"
-=======
        "'https://bue.materials-data.space/knowledge/specimen/specimen123-ff1316ef'"
->>>>>>> 9ae416e7
       ]
      },
      "execution_count": 4,
@@ -184,15 +176,9 @@
       "text/plain": [
        "kitem:\n",
        "  name: Specimen123\n",
-<<<<<<< HEAD
-       "  id: 8a0b398d-b566-431a-b069-dc8195582baf\n",
-       "  ktype_id: specimen\n",
-       "  slug: specimen123-8a0b398d\n",
-=======
        "  id: ff1316ef-790c-4833-915c-de13c5f3ba91\n",
        "  ktype_id: specimen\n",
        "  slug: specimen123-ff1316ef\n",
->>>>>>> 9ae416e7
        "  annotations: []\n",
        "  attachments:\n",
        "  - name: subgraph.ttl\n",
@@ -202,13 +188,8 @@
        "  - user_id: 7f0e5a37-353b-4bbc-b1f1-b6ad575f562d\n",
        "  avatar_exists: false\n",
        "  contacts: []\n",
-<<<<<<< HEAD
-       "  created_at: 2025-04-09 10:25:31.657456\n",
-       "  updated_at: 2025-04-09 10:25:31.657456\n",
-=======
        "  created_at: 2025-04-10 10:29:24.395884\n",
        "  updated_at: 2025-04-10 10:29:24.395884\n",
->>>>>>> 9ae416e7
        "  external_links: []\n",
        "  apps: []\n",
        "  user_groups: []\n",
@@ -296,11 +277,7 @@
     {
      "data": {
       "text/plain": [
-<<<<<<< HEAD
-       "UUID('8a0b398d-b566-431a-b069-dc8195582baf')"
-=======
        "UUID('ff1316ef-790c-4833-915c-de13c5f3ba91')"
->>>>>>> 9ae416e7
       ]
      },
      "execution_count": 7,
